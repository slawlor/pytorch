--- conflicted
+++ resolved
@@ -46,13 +46,10 @@
     TEST_WITH_TSAN,
     sandcastle_skip,
 )
-<<<<<<< HEAD
-=======
 
 if TEST_WITH_TSAN:
     print("Skip as TSAN is not fork-safe since we're forking in a multi-threaded environment", file=sys.stderr)
     sys.exit(0)
->>>>>>> c06b6e44
 
 
 def simple_reduce_tests(rank, world_size):
@@ -1373,13 +1370,6 @@
             del pg
 
 
-<<<<<<< HEAD
-@unittest.skipIf(
-    TEST_WITH_TSAN,
-    "TSAN is not fork-safe since we're forking in a multi-threaded environment",
-)
-=======
->>>>>>> c06b6e44
 class DistributedDataParallelTest(
     test_c10d_common.AbstractDistributedDataParallelTest, MultiProcessTestCase
 ):
