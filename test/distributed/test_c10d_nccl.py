--- conflicted
+++ resolved
@@ -49,12 +49,6 @@
     sandcastle_skip,
     sandcastle_skip_if,
 )
-<<<<<<< HEAD
-
-if not IS_WINDOWS:
-    from torch.distributed.optim.functional_sgd import _FunctionalSGD
-=======
->>>>>>> c06b6e44
 
 if not IS_WINDOWS:
     from torch.distributed.optim.functional_sgd import _FunctionalSGD
@@ -612,13 +606,6 @@
                 )
 
 
-<<<<<<< HEAD
-@unittest.skipIf(
-    TEST_WITH_TSAN,
-    "TSAN is not fork-safe since we're forking in a multi-threaded environment",
-)
-=======
->>>>>>> c06b6e44
 class DistributedDataParallelTest(
     test_c10d_common.AbstractDistributedDataParallelTest, MultiProcessTestCase
 ):
@@ -2137,11 +2124,7 @@
     @requires_nccl_version(2400, "Need NCCL 2.4+ for error checking")
     @skip_if_lt_x_gpu(3)
     @skip_if_rocm
-<<<<<<< HEAD
-    @unittest.skip(
-=======
     @sandcastle_skip(
->>>>>>> c06b6e44
         "Frequently times out see https://github.com/pytorch/pytorch/issues/58920"
     )
     def test_nccl_errors_blocking_abort(self):
