--- conflicted
+++ resolved
@@ -1356,20 +1356,6 @@
 }
 
 // NOLINTNEXTLINE(cppcoreguidelines-avoid-non-const-global-variables)
-<<<<<<< HEAD
-TEST(Simplify, SimplifyModWithLoopContext0) {
-  KernelScope kernel_scope;
-  // Stmt to simplify:
-  // for (int i = 0; i < 100; i++) {
-  //  A[i] = i % 100;
-  //}
-  VarHandle i("i", kInt);
-  BufHandle a_buf("A", {100}, kInt);
-  auto forstmt = For::make(
-      i, 0, 100, Store::make(a_buf, {i}, (i % ExprHandle(100))));
-
-  const Stmt* simplified = IRSimplifier::simplify(forstmt);
-=======
 TEST(Simplify, SimplifyDivWithLoopContext6) {
   KernelScope kernel_scope;
   // Stmt to simplify:
@@ -1386,16 +1372,12 @@
   auto for_i = For::make(i, 0, 6, for_j);
 
   const Stmt* simplified = IRSimplifier::simplify(for_i);
->>>>>>> 1f4adb3c
 
   std::ostringstream oss;
   oss << *(simplified);
   const std::string& verification_pattern =
       R"IR(
 # CHECK: for (int i
-<<<<<<< HEAD
-# CHECK-NEXT:   A[i] = i;
-=======
 # CHECK:   for (int j
 # CHECK-NOT:   A[i, j] = j;
       )IR";
@@ -1427,7 +1409,28 @@
 # CHECK: for (int i
 # CHECK:   for (int j
 # CHECK-NOT:   A[i, j] = -j;
->>>>>>> 1f4adb3c
+      )IR";
+  torch::jit::testing::FileCheck().run(verification_pattern, oss.str());
+}
+
+TEST(Simplify, SimplifyModWithLoopContext0) {
+  KernelScope kernel_scope;
+  // Stmt to simplify:
+  // for (int i = 0; i < 100; i++) {
+  //  A[i] = i % 100;
+  //}
+  VarHandle i("i", kInt);
+  BufHandle a_buf("A", {100}, kInt);
+  auto for_stmt = For::make(i, 0, 100, Store::make(a_buf, {i}, (i % 100)));
+
+  const Stmt* simplified = IRSimplifier::simplify(for_stmt);
+
+  std::ostringstream oss;
+  oss << *(simplified);
+  const std::string& verification_pattern =
+      R"IR(
+# CHECK: for (int i
+# CHECK-NEXT:   A[i] = i;
       )IR";
   torch::jit::testing::FileCheck().run(verification_pattern, oss.str());
 }
