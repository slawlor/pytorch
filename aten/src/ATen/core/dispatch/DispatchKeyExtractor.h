--- conflicted
+++ resolved
@@ -176,13 +176,7 @@
           schema.arguments()[index].type()->isSubtypeOf(
               ListType::ofTensors()) ||
           schema.arguments()[index].type()->isSubtypeOf(
-<<<<<<< HEAD
               UnionType::createOptionalOf(TensorType::get()))) {
-=======
-              ListType::ofOptionalTensors()) ||
-          schema.arguments()[index].type()->isSubtypeOf(
-              OptionalType::ofTensor())) {
->>>>>>> 9f05de43
         dispatch_arg_indices_reverse.set(schema.arguments().size() - 1 - index);
       }
     }
