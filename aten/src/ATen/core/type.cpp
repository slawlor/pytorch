--- conflicted
+++ resolved
@@ -11,9 +11,15 @@
 namespace c10 {
 
 bool Type::isOptional() const {
-  auto maybe_union = this->cast<UnionType>();
-  if (maybe_union) {
-    return (*maybe_union).types_.size() == 2 && (*maybe_union).canHoldNone();
+  if (auto as_union = this->cast<UnionType>()) {
+    if (!as_union->canHoldType(NoneType::get())) {
+      return false;
+    }
+    if (as_union->canHoldType(NumberType::get())) {
+      return as_union->containedTypes().size() == 4;
+    } else {
+      return as_union->containedTypes().size() == 2;
+    }
   }
   return false;
 }
@@ -225,7 +231,8 @@
   return value;
 }
 ListTypePtr ListType::ofOptionalTensors() {
-  static auto value = ListType::create(OptionalType::ofTensor());
+  static auto inner = UnionType::createOptionalOf(TensorType::get());
+  static auto value = ListType::create(inner);
   return value;
 }
 ListTypePtr ListType::ofInts() {
@@ -269,7 +276,7 @@
   return value;
 }
 
-c10::optional<TypePtr> unifyTypesImpl(const TypePtr& t1, const TypePtr& t2, bool default_to_any=false, TypePtr type_hint=nullptr) {
+c10::optional<TypePtr> unifyTypesImpl(const TypePtr& t1, const TypePtr& t2, bool default_to_union=false, TypePtr type_hint=nullptr) {
   // check direct subtyping relation
   if (t1->isSubtypeOf(t2)) {
     return t2;
@@ -312,7 +319,7 @@
     }
     std::vector<TypePtr> elements;
     for (size_t i = 0; i < tuple1->elements().size(); i++) {
-      if (auto elem = unifyTypes(tuple1->elements().at(i), tuple2->elements().at(i), default_to_any)) {
+      if (auto elem = unifyTypes(tuple1->elements().at(i), tuple2->elements().at(i), default_to_union)) {
         elements.push_back(*elem);
       } else {
         return c10::nullopt;
@@ -351,13 +358,8 @@
   return c10::nullopt;
 }
 
-<<<<<<< HEAD
-c10::optional<TypePtr> unifyTypes(const TypePtr& t1, const TypePtr& t2, bool default_to_union) {
-  auto unified = unifyTypesImpl(t1, t2);
-=======
-c10::optional<TypePtr> unifyTypes(const TypePtr& t1, const TypePtr& t2, bool default_to_any, TypePtr type_hint) {
-  auto unified = unifyTypesImpl(t1, t2, default_to_any, type_hint);
->>>>>>> 1f1d01df
+c10::optional<TypePtr> unifyTypes(const TypePtr& t1, const TypePtr& t2, bool default_to_union, TypePtr type_hint) {
+  auto unified = unifyTypesImpl(t1, t2, default_to_union, type_hint);
 
   if (default_to_union && !unified) {
     return UnionType::create({t1, t2});
@@ -369,12 +371,8 @@
 c10::optional<TypePtr> unifyTypeList(
     at::ArrayRef<TypePtr> elements,
     std::ostream& why_not,
-<<<<<<< HEAD
-    bool default_to_union) {
-=======
-    bool default_to_any,
+    bool default_to_union,
     TypePtr type_hint) {
->>>>>>> 1f1d01df
   if (elements.size() == 0) {
     why_not << "Cannot get unified type from empty list";
     return c10::nullopt;
@@ -382,11 +380,7 @@
 
   TypePtr ret_type = elements.at(0);
   for (size_t i = 1; i < elements.size() && ret_type; ++i) {
-<<<<<<< HEAD
-    auto maybe_unified = unifyTypes(ret_type, elements.at(i), default_to_union);
-=======
-    c10::optional<TypePtr> maybe_unified = unifyTypes(ret_type, elements.at(i), default_to_any, type_hint);
->>>>>>> 1f1d01df
+    c10::optional<TypePtr> maybe_unified = unifyTypes(ret_type, elements.at(i), default_to_union, type_hint);
     if (!maybe_unified) {
       why_not << "Could not unify type list since element " << i << " of type "
               << elements.at(i)->repr_str()
@@ -596,7 +590,7 @@
   if (rhs->kind() == TypeKind::AnyType || *this == *rhs) {
     return true;
   }
-  if (auto rhs_ = rhs->cast<UnionType>()) {
+  if (auto union_rhs = rhs->cast<UnionType>()) {
     // Check if `this` is a subtype of any of the types within the Union
     return std::any_of(union_rhs->containedTypes().begin(),
                        union_rhs->containedTypes().end(),
@@ -788,8 +782,7 @@
     const std::vector<TypePtr>& field_types) {
       std::vector<IValue> empty_defaults;
       return TupleType::createNamed(qualName, field_names, field_types, empty_defaults);
-    }
-
+}
 
 TupleTypePtr TupleType::createNamed(const c10::optional<c10::QualifiedName>& qualName,
     const std::vector<std::string>& field_names,
@@ -832,13 +825,6 @@
       field_types, qualName, schema)); // NOLINT(modernize-make-shared)
 }
 
-bool NoneType::isSubtypeOfExt(const TypePtr& rhs, std::ostream *why_not) const {
-  if (auto rhs_ = rhs->cast<UnionType>()) {
-    return rhs_->canHoldNone();
-  }
-  return Type::isSubtypeOfExt(rhs, why_not);
-}
-
 // Remove nested Optionals/Unions during the instantiation of a Union or
 // an Optional. This populates `types` with all the types found during
 // flattening. At the end of `flattenUnion`, `types` may have
@@ -871,8 +857,9 @@
     return;
   }
   auto get_supertype = [](const TypePtr t1, const TypePtr t2) -> c10::optional<TypePtr> {
-    // We don't want nested Optionals. Also, prematurely unifying to
-    // `Optional` could prevent us from coalescing other types
+    // We don't want nested Optionals, which, for BC reasons, we would
+    // get we'll get with {T, None} even if `default_to_union` were set
+    // to false
     if ((t1->isSubtypeOf(NoneType::get()) && !t2->isSubtypeOf(NoneType::get()))
         || (!t1->isSubtypeOf(NoneType::get()) && t2->isSubtypeOf(NoneType::get()))) {
           return c10::nullopt;
@@ -933,19 +920,17 @@
 }
 
 void standardizeVectorForUnion(std::vector<TypePtr>* to_flatten) {
-  TORCH_INTERNAL_ASSERT(to_flatten, "`standardizeVectorForUnion was ",
+  TORCH_INTERNAL_ASSERT(to_flatten, "`standardizeVectorForUnion` was ",
                         "passed a `nullptr`");
   std::vector<TypePtr> to_fill;
   standardizeVectorForUnion(*to_flatten, &to_fill);
   *to_flatten = to_fill;
 }
 
-UnionType::UnionType(std::vector<TypePtr> types, TypeKind kind) : Type(kind) {
-UnionType::UnionType(std::vector<TypePtr> types) : Type(UnionType::Kind) {
-  TORCH_INTERNAL_ASSERT(types.size() >= 2, "Cannot create a Union of "
-                        "one or fewer types");
-
-  standardizeVectorForUnion(types, &types_);
+UnionType::UnionType(std::vector<TypePtr> reference) : Type(UnionType::Kind) {
+  TORCH_INTERNAL_ASSERT(!reference.empty(), "Cannot create an empty Union");
+
+  standardizeVectorForUnion(reference, &types_);
 
   // Gate the assert in a regular conditional so that we don't create
   // this long error message unnecessarily
@@ -953,8 +938,8 @@
     std::stringstream msg;
     msg << "After type unification was performed, the Union with the "
         << "original types {";
-    for (auto i = 0; i < types.size(); ++i) {
-      msg << types[i]->repr_str();
+    for (auto i = 0; i < reference.size(); ++i) {
+      msg << reference[i]->repr_str();
       if (i > 0) {
         msg << ",";
       }
@@ -969,7 +954,7 @@
   can_hold_none_ = false;
   has_free_variables_ = false;
 
-  for (const TypePtr type : types_) {
+  for (const TypePtr& type : types_) {
     if (type->kind() == NoneType::Kind) {
       can_hold_none_ = true;
     }
@@ -1004,6 +989,9 @@
                         "UnionType::getContainedElementIfOptional "
                         "unless the current Union has two types and "
                         "one of those types is `None`");
+  if (this->canHoldType(NumberType::get())) {
+    return NumberType::get();
+  }
   return types_[0] != NoneType::get() ? types_[0] : types_[1];
 }
 
@@ -1012,31 +1000,21 @@
     // We can't compare the type vectors for equality using `operator=`,
     // because the vectors hold `TypePtr`s and we want to compare `Type`
     // equality
-    if (union_rhs->types_.size() != this->types_.size()) {
+    if (union_rhs->containedTypes().size() != this->containedTypes().size()) {
       return false;
     }
     // Check that all the types in `this->types_` are also in
     // `union_rhs->types_`
-    return std::all_of(this->types_.begin(), this->types_.end(),
+    return std::all_of(this->containedTypes().begin(), this->containedTypes().end(),
                        [&](TypePtr lhs_type) {
-                         return std::any_of(union_rhs->types_.begin(),
-                                            union_rhs->types_.end(),
+                         return std::any_of(union_rhs->containedTypes().begin(),
+                                            union_rhs->containedTypes().end(),
                                             [&](TypePtr rhs_type) {
                                               return *lhs_type == *rhs_type;
                                             });
                        });
-  } else if (auto optional_rhs = rhs.cast<OptionalType>()) {
-    if (optional_rhs->getElementType() == NumberType::get()) {
-      return this->types_.size() == 4
-             && this->can_hold_none_
-             && this->canHoldType(NumberType::get());
-    }
-  }
-  else if (auto optional_rhs = rhs.cast<OptionalType>()) {
-    auto optional_lhs = this->toOptional();
-    return optional_lhs && *optional_rhs == *((optional_lhs.value())->expect<OptionalType>());
   } else if (rhs.kind() == NumberType::Kind) {
-    return this->types_.size() == 3 && canHoldType(NumberType::get());
+    return this->containedTypes().size() == 3 && canHoldType(NumberType::get());
   } else {
     return false;
   }
@@ -1046,25 +1024,17 @@
   std::vector<TypePtr> rhs_types;
   if (const auto union_rhs = rhs->cast<UnionType>()) {
     // Fast path
-    if (this->types_ == rhs->containedTypes()) {
+    if (this->containedTypes() == rhs->containedTypes()) {
       return true;
     }
     rhs_types = rhs->containedTypes().vec();
-  } else if (const auto optional_rhs = rhs->cast<OptionalType>()) {
-    rhs_types.push_back(NoneType::get());
-    if (optional_rhs->getElementType() == NumberType::get()) {
-      std::vector<TypePtr> number_types{IntType::get(), FloatType::get(), ComplexType::get()};
-      rhs_types.insert(rhs_types.end(), number_types.begin(), number_types.end());
-    } else {
-      rhs_types.push_back(optional_rhs->getElementType());
-    }
   } else if (const auto number_rhs = rhs->cast<NumberType>()) {
     std::vector<TypePtr> number_types{IntType::get(), FloatType::get(), ComplexType::get()};
     rhs_types.insert(rhs_types.end(), number_types.begin(), number_types.end());
   } else {
     rhs_types.push_back(rhs);
   }
-  return std::all_of(this->types_.begin(), this->types_.end(),
+  return std::all_of(this->containedTypes().begin(), this->containedTypes().end(),
                      [&](TypePtr lhs_type) -> bool {
                       return std::any_of(rhs_types.begin(),
                                          rhs_types.end(),
@@ -1074,41 +1044,30 @@
   });
 }
 
+
 std::string UnionType::unionStr(TypePrinter printer, bool is_annotation_str) const {
   std::stringstream ss;
 
-  bool can_hold_numbertype = this->canHoldType(NumberType::get());
-
-  std::vector<TypePtr> number_types{IntType::get(), FloatType::get(), ComplexType::get()};
-
-  auto is_numbertype = [&](TypePtr lhs) {
-    for (const auto& rhs : number_types) {
-      if (lhs == rhs) {
-        return true;
-      }
-    }
-    return false;
-  };
-
-  ss << "Union[";
-  for (size_t i = 0; i < types_.size(); ++i) {
-    if (i > 0) {
-      ss << ", ";
-    }
-    if (!can_hold_numbertype || !is_numbertype(types_[i])) {
+  if (this->isOptional()) {
+    auto inner = this->getContainedElementIfOptional();
+    if (is_annotation_str) {
+      ss << "Optional[" << inner->annotation_str(printer) << "]";
+    } else {
+      ss << inner->str() << "?";
+    }
+  } else {
+    ss << "Union[";
+    for (size_t i = 0; i < types_.size(); ++i) {
+      if (i > 0) {
+        ss << ", ";
+      }
       if (is_annotation_str) {
-        ss << types_[i]->annotation_str(printer);
+        ss << this->containedTypes()[i]->annotation_str(printer);
       } else {
-        ss << types_[i]->str();
-      }
-    }
-  }
-  if (can_hold_numbertype) {
-    if (is_annotation_str) {
-      ss << NumberType::get()->annotation_str(printer);
-    } else {
-      ss << NumberType::get()->str();
-    }
+        ss << this->containedTypes()[i]->str();
+      }
+    }
+    ss << "]";
   }
 
   return ss.str();
@@ -1119,7 +1078,7 @@
 }
 
 std::string UnionType::annotation_str_impl(TypePrinter printer) const {
-  return this->unionStr(nullptr, /*is_annotation_str=*/true);
+  return this->unionStr(printer, /*is_annotation_str=*/true);
 }
 
 bool UnionType::canHoldType(TypePtr type) const {
@@ -1128,64 +1087,20 @@
            && canHoldType(FloatType::get())
            && canHoldType(ComplexType::get());
   } else {
-    return std::any_of(types_.begin(), types_.end(),
+    return std::any_of(this->containedTypes().begin(), this->containedTypes().end(),
                     [&](TypePtr inner) {
                       return type->isSubtypeOf(inner);
                     });
   }
 }
 
-c10::optional<TypePtr> UnionType::toOptional() const {
-  if (!canHoldType(NoneType::get())) {
-      return c10::nullopt;
-  }
-  std::vector<TypePtr> optional_types = this->containedTypes().vec();
-
-  auto get_type_iterator = [&](TypePtr lhs) -> c10::optional<decltype (optional_types.begin())> {
-    for (auto rhs = optional_types.begin(); rhs < optional_types.end(); ++rhs) {
-      // Compare pointed-to Type (`*lhs`) with dereferenced iterator's
-      // pointed-to Type (`**rhs`)
-      if (*lhs == **rhs) {
-        return {rhs};
-      }
-    }
-    return c10::nullopt;
-  };
-
-  auto int_it = get_type_iterator(IntType::get());
-  auto float_it = get_type_iterator(FloatType::get());
-  auto complex_it = get_type_iterator(ComplexType::get());
-
-  if (int_it && float_it && complex_it) {
-    optional_types.erase(*int_it);
-    optional_types.erase(*float_it);
-    optional_types.erase(*complex_it);
-    optional_types.push_back(NumberType::get());
-  }
-
-  if (optional_types.size() != 2) {
-    return c10::nullopt;
-  }
-
-  TypePtr contained = optional_types[0]->kind() != NoneType::Kind ?
-                      optional_types[0] : optional_types[1];
-
-  return OptionalType::create(std::move(contained));
-std::string UnionType::str() const {
-  return unionStr({}, /*is_annotation_str=*/false);
-}
-
-std::string UnionType::annotation_str_impl(TypePrinter printer) const {
-  return unionStr({printer}, /*is_annotation_str=*/true);
-}
-
 TypePtr UnionType::subtractTypeSet(std::vector<TypePtr>& to_subtract) const {
   std::vector<TypePtr> types;
 
   // Given a TypePtr `lhs`, this function says whether or not `lhs` (or
   // one of its parent types) is in the `to_subtract` vector
   auto should_subtract = [&](TypePtr lhs) -> bool {
-    return std::none_of(to_subtract.begin(), to_subtract.end(),
+    return std::any_of(to_subtract.begin(), to_subtract.end(),
                         [&](TypePtr rhs) {
                           return lhs->isSubtypeOf(rhs);
                         });
@@ -1193,66 +1108,18 @@
 
   // Copy all the elements that should NOT be subtracted to the `types`
   // vector
-  std::copy_if(types_.begin(), types_.end(),
+  std::copy_if(this->containedTypes().begin(), this->containedTypes().end(),
               std::back_inserter(types),
               [&](const TypePtr t) {
                 return !should_subtract(t);
               });
 
   if (types.size() == 0) {
-    return c10::nullopt;
+    return nullptr;
   } else if (types.size() == 1) {
     return types[0];
-  }
-
-OptionalType::OptionalType(TypePtr contained)
-                           : UnionType({contained, NoneType::get()}, TypeKind::OptionalType) {
-  if (UnionType::containedTypes().size() == 2) {
-    contained_ = UnionType::containedTypes()[0]->kind()!= NoneType::Kind
-                 ? UnionType::containedTypes()[0]
-                 : UnionType::containedTypes()[1];
-  } else if (contained == NumberType::get()) {
-    contained_ = NumberType::get();
   } else {
-    std::vector<TypePtr> to_subtract{NoneType::get()};
-    auto without_none = this->subtractTypeSet(to_subtract);
-    contained_ = UnionType::create({*without_none});
-  }
-  has_free_variables_ = contained_->hasFreeVariables();
-}
-
-bool OptionalType::operator==(const Type& rhs) const {
-  if (auto union_rhs = rhs.cast<UnionType>()) {
-    auto optional_rhs = union_rhs->toOptional();
-    // `**optional_rhs` = `*` to get value of `c10::optional<TypePtr>`,
-    // then `*` to dereference the pointer
-    return optional_rhs && *this == **optional_rhs;
-  } else if (auto optional_rhs = rhs.cast<OptionalType>()) {
-    return *this->getElementType() == *optional_rhs->getElementType();
-  } else {
-    return false;
-  }
-}
-
-bool OptionalType::isSubtypeOfExt(const TypePtr& rhs, std::ostream* why_not) const {
-  if (OptionalTypePtr optional_rhs = rhs->cast<OptionalType>()) {
-    return getElementType()->isSubtypeOfExt(optional_rhs->getElementType(), why_not);
-  } else if (UnionTypePtr union_rhs = rhs->cast<UnionType>()) {
-    if (!union_rhs->canHoldType(NoneType::get())) {
-      if (why_not) {
-        *why_not << rhs->repr_str() << " cannot hold None";
-      }
-      return false;
-    } else if (!union_rhs->canHoldType(this->getElementType())) {
-      if (why_not) {
-        *why_not << rhs->repr_str() << " cannot hold " << this->getElementType();
-      }
-      return false;
-    } else {
-      return true;
-    }
-  } else {
-    return Type::isSubtypeOfExt(rhs, why_not);
+    return UnionType::create(types);
   }
 }
 
