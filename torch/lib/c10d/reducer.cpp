--- conflicted
+++ resolved
@@ -50,6 +50,7 @@
       has_rebuilt_bucket_(false),
       bucket_bytes_cap_(bucket_bytes_cap),
       divFactor_(kUnsetDivFactor),
+      static_graph_(false),
       comm_hook_(nullptr),
       thread_local_state_(at::ThreadLocalState()),
       ddp_debug_level_(parseDistDebugLevel()),
@@ -483,7 +484,6 @@
   mark_variable_ready(index);
 }
 
-<<<<<<< HEAD
 void Reducer::all_reduce_local_used_map() {
   // See Note [Skip allreducing local_used_maps_dev]
   if (find_unused_parameters_) {
@@ -493,27 +493,40 @@
         // Note [local_used_maps_ -> local_used_maps_dev copying]
         // ~~~~~~~~~~~~~~~~~~~~~~~~~~~~~~~~~~~~~~~~~~~~~~~~~~~~~~
         // We do async H2D to avoid the blocking overhead. The async copy and
-        // allreduce respect the current stream, so will be sequenced correctly.
+        // allreduce respect the current stream, so will be sequenced
+        // correctly.
         //
-        // Correct sequencing with respect to host operations is also essential.
-        // The H2D copy_ is stream ordered, while the host's changes to
-        // local_used_maps_ are host ordered. If a large backlog of cuda-stream
-        // work pushes the copy_ far into the future, and if no blocking calls
-        // occur between now and finalize_backward()** such that
-        // finalize_backward() re-zeroes local_used_maps_ on the host before the
-        // stream executes the copy_, copy_ will read those zeros instead of the
-        // values we thought we told it to read here.
-        // Copying local_used_maps_[i] to a pinned temporary (which the pinned
-        // caching allocator should supply asynchronously) avoids this nasty,
-        // rare race condition.
+        // Correct sequencing with respect to host operations is also
+        // essential. The H2D copy_ is stream ordered, while the host's
+        // changes to local_used_maps_ are host ordered. If a large backlog of
+        // cuda-stream work pushes the copy_ far into the future, and if no
+        // blocking calls occur between now and finalize_backward()** such
+        // that finalize_backward() re-zeroes local_used_maps_ on the host
+        // before the stream executes the copy_, copy_ will read those zeros
+        // instead of the values we thought we told it to read here. Copying
+        // local_used_maps_[i] to a pinned temporary (which the pinned caching
+        // allocator should supply asynchronously) avoids this nasty, rare
+        // race condition.
         //
-        // ** In the hoped-for case where all params are used, DDP itself won't
-        // do any blocking work between now and the re-zeroing, so the danger is
-        // real.
-        auto local_used_maps_tmp = local_used_maps_[i].pin_memory();
-        // Defensively ensures a deep copy to a pinned temporary
+        // ** In the hoped-for case where all params are used, DDP itself
+        // won't do any blocking work between now and the re-zeroing, so the
+        // danger is real.
+        //
+        // Defensively ensures local_used_maps_tmp is distinct from
+        // local_used_maps_[i]
+        auto local_used_maps_tmp = at::native::empty_like(
+            local_used_maps_[i],
+            optTypeMetaToScalarType(local_used_maps_[i].options().dtype_opt()),
+            local_used_maps_[i].options().layout_opt(),
+            local_used_maps_[i].options().device_opt(),
+            true /* pinned_memory */);
+        // Paranoid asserts here because in some workloads, the pinned
+        // allocator behaves in a way we don't understand, and may be bugged.
+        // See https://github.com/pytorch/pytorch/pull/54474
+        TORCH_INTERNAL_ASSERT(local_used_maps_tmp.is_pinned());
         TORCH_INTERNAL_ASSERT(
-            local_used_maps_tmp.data_ptr() != local_used_maps_[i].data_ptr())
+            local_used_maps_tmp.data_ptr() != local_used_maps_[i].data_ptr());
+        local_used_maps_tmp.copy_(local_used_maps_[i]);
         local_used_maps_dev_[i].copy_(local_used_maps_tmp, true);
       } else {
         local_used_maps_dev_[i].copy_(local_used_maps_[i], true);
@@ -522,30 +535,7 @@
     local_used_work_ = process_group_->allreduce(local_used_maps_dev_);
   }
 }
-
-void Reducer::mark_variable_ready(VariableIndex index) {
-  const auto replica_index = index.replica_index;
-  const auto variable_index = index.variable_index;
-  TORCH_CHECK(replica_index < replicas_.size(), "Out of range replica index.");
-  TORCH_CHECK(
-      variable_index < variable_locators_.size(),
-      "Out of range variable index.");
-  backward_stats_[replica_index][variable_index] =
-      current_time_in_nanos() - cpu_timer_.backward_compute_start_time;
-
-  // Any time we mark a variable ready (be it in line due to unused parameters,
-  // or via an autograd hook), we require a call to the finalize function. If
-  // this doesn't happen before the next iteration (or call to
-  // `prepare_for_backwards`), we know something is wrong.
-  require_finalize_ = true;
-
-  const auto& bucket_index = variable_locators_[variable_index];
-  auto& bucket = buckets_[bucket_index.bucket_index];
-  auto& replica = bucket.replicas[replica_index];
-
-=======
 void Reducer::checkAndRaiseMarkedTwiceError(size_t curVariableIndex) {
->>>>>>> eac02f85
   // Something is wrong if all variables contained in this bucket replica have
   // already been marked as ready.
   // We don't expect the same variable to be marked ready twice.
@@ -660,60 +650,7 @@
   // Run finalizer function and kick off reduction for local_used_maps once the
   // final bucket was marked ready.
   if (next_bucket_ == buckets_.size()) {
-<<<<<<< HEAD
     all_reduce_local_used_map();
-=======
-    // See Note [Skip allreducing local_used_maps_dev]
-    if (find_unused_parameters_) {
-      // H2D from local_used_maps_ to local_used_maps_dev_
-      for (size_t i = 0; i < local_used_maps_.size(); i++) {
-        if (local_used_maps_dev_[i].is_cuda()) {
-          // Note [local_used_maps_ -> local_used_maps_dev copying]
-          // ~~~~~~~~~~~~~~~~~~~~~~~~~~~~~~~~~~~~~~~~~~~~~~~~~~~~~~
-          // We do async H2D to avoid the blocking overhead. The async copy and
-          // allreduce respect the current stream, so will be sequenced
-          // correctly.
-          //
-          // Correct sequencing with respect to host operations is also
-          // essential. The H2D copy_ is stream ordered, while the host's
-          // changes to local_used_maps_ are host ordered. If a large backlog of
-          // cuda-stream work pushes the copy_ far into the future, and if no
-          // blocking calls occur between now and finalize_backward()** such
-          // that finalize_backward() re-zeroes local_used_maps_ on the host
-          // before the stream executes the copy_, copy_ will read those zeros
-          // instead of the values we thought we told it to read here. Copying
-          // local_used_maps_[i] to a pinned temporary (which the pinned caching
-          // allocator should supply asynchronously) avoids this nasty, rare
-          // race condition.
-          //
-          // ** In the hoped-for case where all params are used, DDP itself
-          // won't do any blocking work between now and the re-zeroing, so the
-          // danger is real.
-          //
-          // Defensively ensures local_used_maps_tmp is distinct from
-          // local_used_maps_[i]
-          auto local_used_maps_tmp = at::native::empty_like(
-              local_used_maps_[i],
-              optTypeMetaToScalarType(
-                  local_used_maps_[i].options().dtype_opt()),
-              local_used_maps_[i].options().layout_opt(),
-              local_used_maps_[i].options().device_opt(),
-              true /* pinned_memory */);
-          // Paranoid asserts here because in some workloads, the pinned
-          // allocator behaves in a way we don't understand, and may be bugged.
-          // See https://github.com/pytorch/pytorch/pull/54474
-          TORCH_INTERNAL_ASSERT(local_used_maps_tmp.is_pinned());
-          TORCH_INTERNAL_ASSERT(
-              local_used_maps_tmp.data_ptr() != local_used_maps_[i].data_ptr());
-          local_used_maps_tmp.copy_(local_used_maps_[i]);
-          local_used_maps_dev_[i].copy_(local_used_maps_tmp, true);
-        } else {
-          local_used_maps_dev_[i].copy_(local_used_maps_[i], true);
-        }
-      }
-      local_used_work_ = process_group_->allreduce(local_used_maps_dev_);
-    }
->>>>>>> eac02f85
 
     // The autograd engine uses the default stream when running callbacks, so we
     // pass in the current CUDA stream in case it is not the default.
@@ -759,7 +696,7 @@
   } else {
     GradBucket grad_bucket(
         next_bucket_,
-        tensors,
+        tensors[0],
         // Since currently we do not support single-process multiple-device
         // mode, we can assume only one replica in the bucket.
         bucket.replicas[0].offsets,
@@ -789,40 +726,7 @@
       record_backward_comm_start_time();
     }
     auto& bucket = buckets_[next_bucket_];
-<<<<<<< HEAD
     all_reduce_bucket(bucket);
-=======
-    std::vector<at::Tensor> tensors;
-    tensors.reserve(bucket.replicas.size());
-    for (const auto& replica : bucket.replicas) {
-      // TODO(@pietern): Ensure proper synchronization with the CUDA events
-      // that recorded copies into this contents tensor. If these copies are
-      // executed on non-default streams, the current stream for the device
-      // that holds the contents tensor must wait on these events.
-      //
-      // As long as autograd uses the default stream for every device,
-      // these operations are implicitly sequenced, and we don't need to
-      // do any extra synchronization here.
-      //
-      tensors.push_back(replica.contents);
-    }
-    // See Note [DDP Communication Hook]
-    // TODO(@sinannasir): merge `work` and `future_work`. Related to GH Issue
-    // #41266.
-    if (comm_hook_ == nullptr) {
-      bucket.work = process_group_->allreduce(tensors);
-    } else {
-      GradBucket grad_bucket(
-          next_bucket_,
-          tensors[0],
-          // Since currently we do not support single-process multiple-device
-          // mode, we can assume only one replica in the bucket.
-          bucket.replicas[0].offsets,
-          bucket.replicas[0].lengths,
-          bucket.replicas[0].sizes_vec);
-      bucket.future_work = comm_hook_->runHook(grad_bucket);
-    }
->>>>>>> eac02f85
   }
 }
 
@@ -1092,6 +996,12 @@
   }
 }
 
+// Traverse the autograd graph starting at the specified output.
+// All parameters for which we have a pointer to their gradient accumulation
+// functions, but don't show up in the autograd graph will be marked ready for
+// for reduction as soon as the first autograd hook is called. This is not
+// done immediately because the model output may be ignored, and we only
+// want to start performing reductions on `torch.autograd.backward()`.
 void Reducer::search_unused_parameters(
     const std::vector<torch::autograd::Variable>& outputs) {
   std::unordered_set<torch::autograd::Node*> seen;
@@ -1147,12 +1057,7 @@
         "has flow control causing later iterations to have unused parameters.");
   }
 }
-// Traverse the autograd graph starting at the specified output.
-// All parameters for which we have a pointer to their gradient accumulation
-// functions, but don't show up in the autograd graph will be marked ready for
-// for reduction as soon as the first autograd hook is called. This is not
-// done immediately because the model output may be ignored, and we only
-// want to start performing reductions on `torch.autograd.backward()`.
+
 void Reducer::prepare_for_backward(
     const std::vector<torch::autograd::Variable>& outputs) {
   std::lock_guard<std::mutex> lock(mutex_);
@@ -1170,12 +1075,9 @@
   // Reset unused parameter accounting.
   has_marked_unused_parameters_ = false;
   unused_parameters_.clear();
-<<<<<<< HEAD
-=======
   // Reset per iteration marked ready parameters.
   perIterationReadyParams_.clear();
 
->>>>>>> eac02f85
   search_unused_parameters(outputs);
 }
 
@@ -1774,7 +1676,8 @@
 }
 
 void Reducer::set_static_graph() {
-  TORCH_INTERNAL_ASSERT(
+  std::lock_guard<std::mutex> lock(mutex_);
+  TORCH_CHECK(
       num_iterations_ == 0,
       "set_static_graph() should be called before training loop starts "
       "and after DistributedDataParallel is constructed.");
