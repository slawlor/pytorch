--- conflicted
+++ resolved
@@ -80,17 +80,6 @@
  public:
   class WorkMPI : public ProcessGroup::Work {
    public:
-<<<<<<< HEAD
-    WorkMPI(
-        const char* profilingTitle = nullptr,
-        const c10::optional<std::vector<at::Tensor>>& inputTensors =
-            c10::nullopt)
-        : ProcessGroup::Work(
-              -1,
-              OpType::UNKNOWN,
-              profilingTitle,
-              inputTensors) {}
-=======
     explicit WorkMPI(
         std::vector<at::Tensor> outputTensors,
         const char* profilingTitle = nullptr,
@@ -104,7 +93,6 @@
     std::vector<at::Tensor> result() override;
 
     c10::intrusive_ptr<c10::ivalue::Future> getFuture() override;
->>>>>>> 078fadaa
 
    protected:
     friend class ProcessGroupMPI;
@@ -120,13 +108,8 @@
   class AsyncWork : public ProcessGroup::Work {
    public:
     AsyncWork(
-<<<<<<< HEAD
-        at::Tensor tensor,
-        MPI_Request request,
-=======
         MPI_Request request,
         std::vector<at::Tensor> outputTensors,
->>>>>>> 078fadaa
         const char* profilingTitle = nullptr,
         const c10::optional<std::vector<at::Tensor>>& inputTensors =
             c10::nullopt);
