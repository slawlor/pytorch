--- conflicted
+++ resolved
@@ -1104,11 +1104,7 @@
     throw TypeError("expected Tensor as argument %d, but got %s", i,
         Py_TYPE(obj)->tp_name);
   }
-<<<<<<< HEAD
-  at::AutoDispatchBelowAutograd guard;  // TODO: remove
-=======
   at::AutoDispatchBelowADInplaceOrView guard;  // TODO: remove
->>>>>>> ea75b1ee
   at::tracer::impl::NoTracerDispatchMode tracer_guard;
 
   at::Tensor tensor = scalar_to_tensor(scalar);
