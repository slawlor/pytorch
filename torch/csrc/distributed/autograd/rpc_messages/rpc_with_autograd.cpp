#include <torch/csrc/distributed/autograd/rpc_messages/rpc_with_autograd.h>
#include <c10/util/C++17.h>
#include <torch/csrc/distributed/rpc/rpc_agent.h>
#include <torch/csrc/distributed/rpc/utils.h>
#include <torch/csrc/jit/serialization/pickle.h>
#include <torch/csrc/utils/byte_order.h>

namespace torch {
namespace distributed {
namespace autograd {

using rpc::Message;
using rpc::MessageType;
using rpc::RpcCommandBase;
using rpc::worker_id_t;

RpcWithAutograd::RpcWithAutograd(
    worker_id_t fromWorkerId,
    MessageType messageType,
    const AutogradMetadata& autogradMetadata,
    rpc::Message&& wrappedMessage,
<<<<<<< HEAD
    std::unordered_map<c10::DeviceIndex, c10::DeviceIndex> deviceMap)
=======
    std::unordered_map<c10::Device, c10::Device> deviceMap)
>>>>>>> 8be5b1ca
    : fromWorkerId_(fromWorkerId),
      messageType_(messageType),
      autogradMetadata_(autogradMetadata),
      wrappedMessage_(std::move(wrappedMessage)),
      deviceMap_(std::move(deviceMap)) {
  TORCH_INTERNAL_ASSERT(
      messageType_ == MessageType::FORWARD_AUTOGRAD_REQ ||
      messageType_ == MessageType::FORWARD_AUTOGRAD_RESP);
  tensors_ = wrappedMessage_.tensors();
  wrappedMessageType_ = wrappedMessage_.type();
}

RpcWithAutograd::RpcWithAutograd(
    worker_id_t fromWorkerId,
    MessageType messageType,
    const AutogradMetadata& autogradMetadata,
    std::unique_ptr<RpcCommandBase> wrappedRpc,
    MessageType wrappedMessageType,
    std::vector<torch::Tensor> tensors,
<<<<<<< HEAD
    std::unordered_map<c10::DeviceIndex, c10::DeviceIndex> deviceMap)
=======
    std::unordered_map<c10::Device, c10::Device> deviceMap)
>>>>>>> 8be5b1ca
    : fromWorkerId_(fromWorkerId),
      messageType_(messageType),
      autogradMetadata_(autogradMetadata),
      wrappedRpc_(std::move(wrappedRpc)),
      wrappedMessageType_(wrappedMessageType),
      tensors_(std::move(tensors)),
      deviceMap_(std::move(deviceMap)) {
  TORCH_INTERNAL_ASSERT(wrappedRpc_ != nullptr, "wrappedRpc cannot be null!");
  TORCH_INTERNAL_ASSERT(
      messageType_ == MessageType::FORWARD_AUTOGRAD_REQ ||
      messageType_ == MessageType::FORWARD_AUTOGRAD_RESP);
}

Message RpcWithAutograd::toMessageImpl() && {
  auto messageId = wrappedMessage_.id();
  auto wrappedMessageType = wrappedMessage_.type();

  auto payload = std::move(wrappedMessage_).movePayload();
  TORCH_INTERNAL_ASSERT(!payload.empty());

  // Convert deviceMap to c10::Dict for serialization.
<<<<<<< HEAD
  c10::Dict<int64_t, int64_t> deviceMap;
  for (const auto& mapEntry : deviceMap_) {
    deviceMap.insert(mapEntry.first, mapEntry.second);
=======
  c10::Dict<std::string, std::string> deviceMap;
  for (const auto& mapEntry : deviceMap_) {
    deviceMap.insert(mapEntry.first.str(), mapEntry.second.str());
>>>>>>> 8be5b1ca
  }

  std::vector<at::IValue> ivalues{wrappedMessageType,
                                  autogradMetadata_.autogradContextId,
                                  autogradMetadata_.autogradMessageId,
                                  fromWorkerId_,
                                  deviceMap};

  // Now pickle using JIT pickler.
  std::vector<torch::Tensor> tensorTable;
  std::vector<char> additionalPayload =
      jit::pickle(c10::ivalue::Tuple::create(std::move(ivalues)), &tensorTable);

  // We shouldn't have any tensors!
  TORCH_INTERNAL_ASSERT(tensorTable.empty());

  // This wraps additionalPayload into payload and takes care of resizing,
  // encoding.
  rpc::writeWrappedPayload(payload, additionalPayload);

  return Message(
      std::move(payload), std::move(tensors_), messageType_, messageId);
}

std::unique_ptr<RpcWithAutograd> RpcWithAutograd::fromMessage(
    const Message& message) {
  MessageType originalMessageType = message.type();
  TORCH_INTERNAL_ASSERT(
      MessageType::FORWARD_AUTOGRAD_REQ == originalMessageType ||
      MessageType::FORWARD_AUTOGRAD_RESP == originalMessageType);

  std::vector<torch::Tensor> tensors = message.tensors();
  int64_t messageId = message.id();
  // Decode message type, autograd context id, autograd message id and worker
  // id from which we received this message.
  auto payload = message.payload();
  auto tupleElements = rpc::readWrappedPayload(payload, message);

  // Gather all the fields.
  TORCH_INTERNAL_ASSERT(tupleElements.size() == 5);
  MessageType wrappedMessageType =
      static_cast<MessageType>(tupleElements[0].toInt());
  AutogradMetadata autogradMetadata(
      tupleElements[1].toInt(), tupleElements[2].toInt());
  worker_id_t workerId = tupleElements[3].toInt();
<<<<<<< HEAD
  auto c10DeviceMap = tupleElements[4].to<c10::Dict<int64_t, int64_t>>();

  // Convert to regular map.
  std::unordered_map<c10::DeviceIndex, c10::DeviceIndex> deviceMap;
=======
  auto c10DeviceMap = tupleElements[4].to<c10::Dict<std::string, std::string>>();

  // Convert to regular map.
  std::unordered_map<c10::Device, c10::Device> deviceMap;
>>>>>>> 8be5b1ca
  for (const auto& mapEntry : c10DeviceMap) {
    deviceMap.insert({mapEntry.key(), mapEntry.value()});
  }

  // Create new message type and build wrapped RPC.
  Message wrappedMessage(
      std::move(payload), std::move(tensors), wrappedMessageType, messageId);

  std::unique_ptr<RpcCommandBase> wrappedRpc;
  if (originalMessageType == MessageType::FORWARD_AUTOGRAD_REQ) {
    wrappedRpc = deserializeRequest(wrappedMessage);
  } else {
    wrappedRpc = deserializeResponse(wrappedMessage, wrappedMessageType);
  }

  return std::make_unique<RpcWithAutograd>(
      workerId,
      originalMessageType,
      autogradMetadata,
      std::move(wrappedRpc),
      wrappedMessageType,
      wrappedMessage.tensors(),
      deviceMap);
}

std::vector<torch::Tensor>& RpcWithAutograd::tensors() {
  return tensors_;
}

const AutogradMetadata& RpcWithAutograd::autogradMetadata() const {
  return autogradMetadata_;
}

RpcCommandBase& RpcWithAutograd::wrappedRpc() {
  TORCH_INTERNAL_ASSERT(wrappedRpc_ != nullptr, "wrappedRpc cannot be null!");
  return *wrappedRpc_;
}

void RpcWithAutograd::setWrappedRpc(
    std::unique_ptr<RpcCommandBase> wrappedRpc) {
  wrappedRpc_ = std::move(wrappedRpc);
}

std::unique_ptr<RpcCommandBase> RpcWithAutograd::moveWrappedRpc() && {
  TORCH_INTERNAL_ASSERT(wrappedRpc_ != nullptr, "wrappedRpc cannot be null!");
  return std::move(wrappedRpc_);
}

MessageType RpcWithAutograd::wrappedMessageType() const {
  return wrappedMessageType_;
}

rpc::worker_id_t RpcWithAutograd::fromWorkerId() const {
  return fromWorkerId_;
}

<<<<<<< HEAD
const std::unordered_map<c10::DeviceIndex, c10::DeviceIndex>& RpcWithAutograd::
=======
const std::unordered_map<c10::Device, c10::Device>& RpcWithAutograd::
>>>>>>> 8be5b1ca
    deviceMap() {
  return deviceMap_;
}

} // namespace autograd
} // namespace distributed
} // namespace torch<|MERGE_RESOLUTION|>--- conflicted
+++ resolved
@@ -19,11 +19,7 @@
     MessageType messageType,
     const AutogradMetadata& autogradMetadata,
     rpc::Message&& wrappedMessage,
-<<<<<<< HEAD
-    std::unordered_map<c10::DeviceIndex, c10::DeviceIndex> deviceMap)
-=======
     std::unordered_map<c10::Device, c10::Device> deviceMap)
->>>>>>> 8be5b1ca
     : fromWorkerId_(fromWorkerId),
       messageType_(messageType),
       autogradMetadata_(autogradMetadata),
@@ -43,11 +39,7 @@
     std::unique_ptr<RpcCommandBase> wrappedRpc,
     MessageType wrappedMessageType,
     std::vector<torch::Tensor> tensors,
-<<<<<<< HEAD
-    std::unordered_map<c10::DeviceIndex, c10::DeviceIndex> deviceMap)
-=======
     std::unordered_map<c10::Device, c10::Device> deviceMap)
->>>>>>> 8be5b1ca
     : fromWorkerId_(fromWorkerId),
       messageType_(messageType),
       autogradMetadata_(autogradMetadata),
@@ -69,15 +61,9 @@
   TORCH_INTERNAL_ASSERT(!payload.empty());
 
   // Convert deviceMap to c10::Dict for serialization.
-<<<<<<< HEAD
-  c10::Dict<int64_t, int64_t> deviceMap;
-  for (const auto& mapEntry : deviceMap_) {
-    deviceMap.insert(mapEntry.first, mapEntry.second);
-=======
   c10::Dict<std::string, std::string> deviceMap;
   for (const auto& mapEntry : deviceMap_) {
     deviceMap.insert(mapEntry.first.str(), mapEntry.second.str());
->>>>>>> 8be5b1ca
   }
 
   std::vector<at::IValue> ivalues{wrappedMessageType,
@@ -123,17 +109,10 @@
   AutogradMetadata autogradMetadata(
       tupleElements[1].toInt(), tupleElements[2].toInt());
   worker_id_t workerId = tupleElements[3].toInt();
-<<<<<<< HEAD
-  auto c10DeviceMap = tupleElements[4].to<c10::Dict<int64_t, int64_t>>();
-
-  // Convert to regular map.
-  std::unordered_map<c10::DeviceIndex, c10::DeviceIndex> deviceMap;
-=======
   auto c10DeviceMap = tupleElements[4].to<c10::Dict<std::string, std::string>>();
 
   // Convert to regular map.
   std::unordered_map<c10::Device, c10::Device> deviceMap;
->>>>>>> 8be5b1ca
   for (const auto& mapEntry : c10DeviceMap) {
     deviceMap.insert({mapEntry.key(), mapEntry.value()});
   }
@@ -190,11 +169,7 @@
   return fromWorkerId_;
 }
 
-<<<<<<< HEAD
-const std::unordered_map<c10::DeviceIndex, c10::DeviceIndex>& RpcWithAutograd::
-=======
 const std::unordered_map<c10::Device, c10::Device>& RpcWithAutograd::
->>>>>>> 8be5b1ca
     deviceMap() {
   return deviceMap_;
 }
