--- conflicted
+++ resolved
@@ -65,17 +65,13 @@
         parseTypeFromExprImpl(*subscript.subscript_exprs().begin());
     return OptionalType::create(elem_type);
 
-<<<<<<< HEAD
   } else if (typeName == "Union") {
     std::vector<TypePtr> subscript_expr_types;
     for (auto expr : subscript.subscript_exprs()) {
       subscript_expr_types.emplace_back(parseTypeFromExprImpl(expr));
     }
     return UnionType::create(subscript_expr_types);
-  } else if (typeName == "Future") {
-=======
   } else if (typeName == "Future" || typeName == "torch.jit.Future") {
->>>>>>> 2d662d35
     if (subscript.subscript_exprs().size() != 1) {
       throw ErrorReport(subscript)
           << " expected exactly one element type but found "
