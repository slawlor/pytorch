#include <torch/csrc/jit/runtime/static/ops.h>

#include <ATen/CPUFunctions.h>
#include <ATen/InferSize.h>
#include <ATen/NativeFunctions.h>
#include <ATen/ScalarOps.h>
#include <ATen/TensorUtils.h>
#include <ATen/native/EmbeddingBag.h>
#include <ATen/native/Fill.h>
#include <ATen/native/IndexingUtils.h>
#include <ATen/native/Resize.h>
#include <ATen/native/TensorAdvancedIndexing.h>
#include <ATen/native/layer_norm.h>
#include <ATen/native/quantized/cpu/fbgemm_utils.h>
#include <ATen/native/quantized/cpu/qembeddingbag.h>
#include <c10/util/irange.h>
#include <torch/csrc/jit/ir/ir.h>
#include <torch/csrc/jit/runtime/vararg_functions.h>
#include <torch/csrc/jit/tensorexpr/ir.h>
#include <torch/csrc/jit/tensorexpr/ir_simplifier.h>
#include <torch/csrc/jit/tensorexpr/llvm_codegen.h>
#include <torch/csrc/jit/tensorexpr/loopnest.h>

C10_DEFINE_bool(
    static_runtime_enable_fast_math,
    true,
    "If on, static runtime may use use optimizations that cause accurary loss "
    "vs the jit interpreter");

namespace at {
namespace native {

void repeat_out(at::Tensor& result, const Tensor& self, IntArrayRef repeats) {
  TORCH_CHECK(
      repeats.size() >= static_cast<size_t>(self.dim()),
      "Number of dimensions of repeat dims can not be smaller than number of dimensions of tensor");

  // Add new leading dimensions to the tensor if the
  // number of target dimensions is larger than the
  // number of source dimensions.
  int64_t num_new_dimensions = repeats.size() - self.dim();
  DimVector padded_size(num_new_dimensions, 1);
  padded_size.insert(
      padded_size.end(), self.sizes().begin(), self.sizes().end());
  DimVector target_size(repeats.size());
  bool zero_tensor = false;
  for (const auto idx : c10::irange(repeats.size())) {
    if (repeats[idx] == 0) {
      zero_tensor = true;
    }
    target_size[idx] = padded_size[idx] * repeats[idx];
  }

  // return an empty tensor if one of the repeat dimensions is zero
  at::native::resize_(result, target_size, c10::nullopt);
  if (zero_tensor) {
    return;
  }

  Tensor xtensor = at::native::expand(self, padded_size);
  Tensor urtensor = at::native::alias(result);
  for (const auto i : c10::irange(xtensor.dim())) {
    // can't unfold with step 0, so make sure step is at least 1
    // (it doesn't matter what it is in that case, because the size is 0).
    urtensor = urtensor.unfold(
        i, xtensor.size(i), std::max<int64_t>(xtensor.size(i), 1));
  }

  at::native::copy_(urtensor, xtensor.expand_as(urtensor));
}

// copy version of view ops
at::Tensor& reshape_copy_out(
    at::Tensor& out,
    const at::Tensor& self,
    const std::vector<int64_t>& proposed_shape,
    bool infer_size) {
  auto shape = infer_size ? at::infer_size(proposed_shape, self.numel())
                          : proposed_shape;
  at::native::resize_(out, shape, c10::nullopt);

  auto self_contig = self.expect_contiguous();

  size_t nbytes = self.nbytes();
  if (nbytes == 0) {
    return out;
  }

  const void* self_data = self_contig->data_ptr();
  void* out_data = out.data_ptr();
  memcpy(out_data, self_data, nbytes);

  return out;
}

at::Tensor& flatten_copy_out(
    at::Tensor& out,
    const at::Tensor& self,
    int64_t start_dim,
    int64_t end_dim) {
  start_dim =
      start_dim < 0 ? c10::maybe_wrap_dim(start_dim, self.dim()) : start_dim;
  end_dim = end_dim < 0 ? c10::maybe_wrap_dim(end_dim, self.dim()) : end_dim;
  TORCH_CHECK(
      start_dim <= end_dim,
      "flatten() has invalid args: start_dim cannot come after end_dim");

  if (self.dim() == 0) {
    return reshape_copy_out(out, self, {1}, false);
  }

  if (start_dim == end_dim) {
    auto shape = self.sizes().vec();
    return reshape_copy_out(out, self, shape, false);
  }

  // We don't want to infer_size on the entire shape, because that can give us
  // an extra degree of freedom we don't want; for example, consider shape [0,
  // 1, 3, 0], with start_dim=1, end_dim=2. It's clear we want result shape [0,
  // 3, 0] but passing [0, -1, 0] to infer_size means the -1 can take on any
  // value and satisfy the constraints.
  auto iter = self.sizes().data();
  auto slice_numel = std::accumulate(
      iter + start_dim,
      iter + end_dim + 1,
      static_cast<int64_t>(1),
      // NOLINTNEXTLINE(modernize-use-transparent-functors)
      std::multiplies<int64_t>());

  std::vector<int64_t> shape;
  shape.reserve(self.dim() - end_dim + start_dim);
  for (const auto i : c10::irange(start_dim)) {
    shape.push_back(self.sizes()[i]);
  }
  shape.push_back(slice_numel);
  for (int64_t i = end_dim + 1; i < self.dim(); i++) {
    shape.push_back(self.sizes()[i]);
  }
  return reshape_copy_out(out, self, shape, false);
}

at::Tensor& to_copy_out(
    Tensor& out,
    const Tensor& self,
    bool non_blocking,
    bool copy_strides) {
  if (copy_strides) {
    at::native::resize_impl_cpu_(
        out.unsafeGetTensorImpl(), self.sizes(), self.strides());
  } else {
    at::native::resize_(out, self.sizes(), c10::nullopt);
  }
  at::native::copy_(out, self, non_blocking);
  return out;
}

Tensor& linear_out(
    Tensor& output,
    const Tensor& input,
    const Tensor& weight,
    const c10::optional<Tensor>& bias_opt) {
  TORCH_CHECK(!input.is_mkldnn());

  auto bias = bias_opt.has_value()
      ? c10::MaybeOwned<Tensor>::borrowed(*bias_opt)
      : c10::MaybeOwned<Tensor>::owned(c10::in_place);

  if (input.dim() == 2 && bias->defined()) {
    // Fused op is marginally faster.
    return at::cpu::addmm_out(output, *bias, input, weight.t());
  }
  at::native::matmul_out(input, weight.t(), output);
  if (bias->defined()) {
    at::cpu::add_(output, *bias);
  }
  return output;
}

} // namespace native
} // namespace at

namespace torch {
namespace jit {

C10_DEFINE_REGISTRY(SROperatorRegistry, SROperatorFunctor);

bool opIsRegistered(const c10::Symbol& op_name) {
  const std::string name(op_name.toQualString());
  return SROperatorRegistry()->Has(name);
}

bool disableUnsafeMathOp(const char* op_name) {
  if (FLAGS_static_runtime_enable_fast_math) {
    return false;
  }
  // This list contains ops that use caffe2 math library or use NNC that does
  // not guarantee bit exactness vs the jit interpreter. Note aten::relu is not
  // included even though it uses NNC because the results of relu should always
  // match.
  static const std::unordered_set<std::string> fast_ops{
      "aten::add", "aten::tanh", "aten::sigmoid", "aten::logit"};
  return fast_ops.count(op_name) > 0;
}

std::function<void(ProcessedNode*)> getOutOfPlaceOperation(Node* n) {
  auto op_name = n->kind().toQualString();
  if (SROperatorRegistry()->Has(op_name) && !disableUnsafeMathOp(op_name)) {
    return SROperatorRegistry()->Create(op_name)->Generate(n);
  }

  return nullptr;
}

// Returns true if the node represents an op with variadic arguments.
bool hasVarArgs(Node* n) {
  if (n->kind() == prim::Concat) {
    return true;
  }
  return false;
}

// Expensive check, use sparingly.
// This is needed to make sure that we only switch to out variants for the
// supported overloads, which is checked in the `Generate` step in
// `SROperatorRegistry()->Create(op_name)->Generate(n)`
bool canReuseInputsOutputs(Node* n) {
  return getOutOfPlaceOperation(n) != nullptr;
}

// returns true if the producers of the inputs
// to this operations are out of place.
// This means the IValues will not change run to run
bool inputsCanRunOutOfPlace(Node* n) {
  for (auto* input : n->inputs()) {
    if (!canReuseInputsOutputs(input->node())) {
      return false;
    }
  }
  return true;
}

bool isOptimizableContainerType(Node* n) {
  const auto& type = n->output()->type();
  bool is_supported_type = false;
  if (type->kind() == TypeKind::ListType) {
    const auto& list_type = type->expectRef<ListType>();
    is_supported_type =
        list_type.getElementType()->kind() == TypeKind::TensorType;
  } else if (type->kind() == TypeKind::TupleType) {
    const auto& tuple_type = type->expectRef<TupleType>();
    auto types = tuple_type.containedTypes();
    const auto& iter =
        std::find_if(types.begin(), types.end(), [](const TypePtr& elem) {
          return elem->kind() == TypeKind::TensorType;
        });
    is_supported_type = iter != types.end();
  }
  return is_supported_type && inputsCanRunOutOfPlace(n);
}

REGISTER_OPERATOR_FUNCTOR(
    prim::ListConstruct,
    prim_ListConstruct,
    [](Node* n) -> SROperator {
      const auto& type = n->output()->type()->expectRef<ListType>();
      bool can_optimize = isOptimizableContainerType(n);
      return [can_optimize, &type](ProcessedNode* p_node) {
        const auto& out_l = p_node->Output(0);
        if (!out_l.isNone() && can_optimize) {
          return;
        }
        const size_t size = p_node->inputs().size();
        c10::List<IValue> vals(type.getElementType());
        vals.reserve(size);
        for (const auto i : c10::irange(size)) {
          vals.push_back(p_node->Input(i));
        }
        p_node->Output(0) = std::move(vals);
      };
    });

REGISTER_OPERATOR_FUNCTOR(
    prim::TupleConstruct,
    prim_TupleConstruct,
    [](Node* n) -> SROperator {
      bool can_optimize = isOptimizableContainerType(n);
      return [can_optimize](ProcessedNode* p_node) {
        const auto& out_l = p_node->Output(0);
        if (!out_l.isNone() && can_optimize) {
          return;
        }
        // prepare inputs
        const size_t size = p_node->inputs().size();
        std::vector<IValue> vals;
        vals.reserve(size);
        for (const auto i : c10::irange(size)) {
          vals.push_back(p_node->Input(i));
        }
        p_node->Output(0) = c10::ivalue::Tuple::create(std::move(vals));
      };
    });

REGISTER_OPERATOR_FUNCTOR(aten::mul, aten_mul, [](Node* n) -> SROperator {
  if (!n->matches(torch::schema(
          "aten::mul.Tensor(Tensor self, Tensor other) -> Tensor"))) {
    LogAndDumpSchema(n);
    return nullptr;
  }

  return [](ProcessedNode* p_node) {
    const auto& in0_t = p_node->Input(0).toTensor();
    const auto& in1_t = p_node->Input(1).toTensor();
    if (p_node->Output(0).isNone()) {
      p_node->Output(0) = at::cpu::mul(in0_t, in1_t);
    } else {
      auto& out_t = p_node->Output(0).toTensor();
      fastResizeToZero(out_t);
      at::cpu::mul_out(out_t, in0_t, in1_t);
    }
  };
});

REGISTER_OPERATOR_FUNCTOR(aten::addmm, aten_addmm, [](Node* n) -> SROperator {
  if (!n->matches(torch::schema(
          "aten::addmm(Tensor self, Tensor mat1, Tensor mat2, *, Scalar beta=1, Scalar alpha=1) -> Tensor"))) {
    LogAndDumpSchema(n);
    return nullptr;
  }
  return [](ProcessedNode* p_node) {
    const auto& in0_t = p_node->Input(0).toTensor();
    const auto& in1_t = p_node->Input(1).toTensor();
    const auto& in2_t = p_node->Input(2).toTensor();
    const auto in3_s = p_node->Input(3).toScalar();
    const auto in4_s = p_node->Input(4).toScalar();
    if (p_node->Output(0).isNone()) {
      p_node->Output(0) = at::cpu::addmm(in0_t, in1_t, in2_t, in3_s, in4_s);
    } else {
      auto& out_t = p_node->Output(0).toTensor();
      fastResizeToZero(out_t);
      at::cpu::addmm_out(out_t, in0_t, in1_t, in2_t, in3_s, in4_s);
    }
  };
});

REGISTER_OPERATOR_FUNCTOR(aten::clamp, aten_clamp, [](Node* n) -> SROperator {
  if (!n->matches(torch::schema(
          "aten::clamp(Tensor self, Scalar? min=None, Scalar? max=None) -> Tensor")) &&
      !n->matches(torch::schema(
          "aten::clamp.Tensor(Tensor self, Tensor? min=None, Tensor? max=None) -> Tensor"))) {
    LogAndDumpSchema(n);
    return nullptr;
  }

  return [](ProcessedNode* p_node) {
    const auto& in0_t = p_node->Input(0).toTensor();

    if (p_node->Output(0).isNone()) {
      p_node->Output(0) = create_empty_from(in0_t);
    }
    auto& out_t = p_node->Output(0).toTensor();
    fastResizeToZero(out_t);

    if (p_node->Input(1).isTensor()) {
      auto in1_t = p_node->Input(1).toOptional<at::Tensor>();
      auto in2_t = p_node->Input(2).toOptional<at::Tensor>();
      at::native::clamp_out(in0_t, in1_t, in2_t, out_t);
    } else {
      auto in1_s = p_node->Input(1).toOptional<at::Scalar>();
      auto in2_s = p_node->Input(2).toOptional<at::Scalar>();
      at::cpu::clamp_out(out_t, in0_t, in1_s, in2_s);
    }
  };
});

REGISTER_OPERATOR_FUNCTOR(aten::bmm, aten_bmm, [](Node* n) -> SROperator {
  if (!n->matches(
          torch::schema("aten::bmm(Tensor self, Tensor mat2) -> Tensor"))) {
    LogAndDumpSchema(n);
    return nullptr;
  }
  return [](ProcessedNode* p_node) {
    const auto& in0_t = p_node->Input(0).toTensor();
    const auto& in1_t = p_node->Input(1).toTensor();
    if (p_node->Output(0).isNone()) {
      p_node->Output(0) = at::native::bmm_cpu(in0_t, in1_t);
    } else {
      auto& out_t = p_node->Output(0).toTensor();
      fastResizeToZero(out_t);
      at::native::bmm_out_cpu(in0_t, in1_t, out_t);
    }
  };
});

REGISTER_OPERATOR_FUNCTOR(aten::nan_to_num, aten_nan_to_num, [](Node* n) -> SROperator {
  if (!n->matches(torch::schema(
          "aten::nan_to_num(Tensor self, float? nan=None, float? posinf=None, float? neginf=None) -> Tensor"))) {
    LogAndDumpSchema(n);
    return nullptr;
  }
  return [](ProcessedNode* p_node) {
    const auto& in0_t = p_node->Input(0).toTensor();
    const auto in1_d = p_node->Input(1).toOptional<double>();
    const auto in2_d = p_node->Input(2).toOptional<double>();
    const auto in3_d = p_node->Input(3).toOptional<double>();
    if (p_node->Output(0).isNone()) {
      p_node->Output(0) = at::native::nan_to_num(in0_t, in1_d, in2_d, in3_d);
    } else {
      auto& out_t = p_node->Output(0).toTensor();
      fastResizeToZero(out_t);
      at::native::nan_to_num_out(in0_t, in1_d, in2_d, in3_d, out_t);
    }
  };
});

// Split out into a function to appease MSVC's pre-processor
SROperator aten_stack(Node* n) {
  if (!n->matches(torch::schema(
          "aten::stack(Tensor[] tensors, int dim=0) -> Tensor"))) {
    LogAndDumpSchema(n);
    return nullptr;
  }
  return [](ProcessedNode* p_node) {
    const auto inputs = p_node->Input(0).toTensorVector();
    const auto dim = p_node->Input(1).toInt();
    if (p_node->Output(0).isNone()) {
      p_node->Output(0) = at::native::_stack_cpu(inputs, dim);
    } else {
      auto& out_t = p_node->Output(0).toTensor();
      fastResizeToZero(out_t);
      at::native::_stack_out_cpu(inputs, dim, out_t);
    }
  };
}

REGISTER_OPERATOR_FUNCTOR(aten::stack, aten_stack, aten_stack);

REGISTER_OPERATOR_FUNCTOR(aten::leaky_relu, aten_leaky_relu, [](Node* n) -> SROperator {
  if (!n->matches(torch::schema(
          "aten::leaky_relu(Tensor self, Scalar negative_slope=0.01) -> Tensor"))) {
    LogAndDumpSchema(n);
    return nullptr;
  }
  return [](ProcessedNode* p_node) {
    const auto& in0_t = p_node->Input(0).toTensor();
    const auto in1_s = p_node->Input(1).toScalar();
    if (p_node->Output(0).isNone()) {
      p_node->Output(0) = at::cpu::leaky_relu(in0_t, in1_s);
    } else {
      auto& out_t = p_node->Output(0).toTensor();
      at::cpu::leaky_relu_out(out_t, in0_t, in1_s);
    }
  };
});

namespace {

// Use the width of an AVX-512 vector by default; this happens to work OK for
// AVX2 as well. Some ops benefit from using multiple AVX ports, in which case
// they are vectorized by twice this constant.  An exception is logit, since it
// contains FP divide, which is single-ported.
static constexpr int kVectorWidth = 16;

#ifdef TORCH_ENABLE_LLVM

struct TEWrapper {
  tensorexpr::KernelArena ka;
  tensorexpr::KernelScope ks;
  std::unique_ptr<tensorexpr::LLVMCodeGen> cg;
  TEWrapper() = default;
  void update(std::unique_ptr<tensorexpr::LLVMCodeGen>&& cg_) {
    cg = std::move(cg_);
  }

  void call(const std::vector<void*>& args) {
    cg->call_raw(args);
  }

  inline bool supports(const at::Tensor& t) {
    return t.is_contiguous() && t.dtype().Match<float>();
  }
};

void optimizePointwise(
    tensorexpr::LoopNest* ln,
    tensorexpr::Tensor* target,
    int width) {
  using namespace torch::jit::tensorexpr;
  std::vector<For*> loops = ln->getLoopStmtsFor(target);
  For *inner, *tail;
  TORCH_CHECK(loops.size() > 0, "No loops created for pointwise op");
  ln->splitWithTail(loops[0], width, &inner, &tail);
  ln->vectorize(inner);
}

std::shared_ptr<TEWrapper> wrapTECompute(
    std::shared_ptr<TEWrapper> wrap,
    tensorexpr::Placeholder& in,
    tensorexpr::Tensor* out,
    tensorexpr::VarHandle& dim,
    int width = kVectorWidth) {
  using namespace torch::jit::tensorexpr;
  LoopNest ln({out});
  optimizePointwise(&ln, out, width);
  ln.prepareForCodegen();
  Stmt* s = ln.root_stmt();
  s = tensorexpr::IRSimplifier::simplify(s);
  std::vector<CodeGen::BufferArg> args;
  args.emplace_back(out);
  args.emplace_back(in);
  args.emplace_back(dim);
  auto cg = std::make_unique<LLVMCodeGen>(s, args);
  wrap->update(std::move(cg));
  return wrap;
};

#else

struct TEWrapper {
  tensorexpr::KernelArena ka;
  tensorexpr::KernelScope ks;
  TEWrapper() = default;
  template <typename... Ts>
  void operator()(const Ts&... ts) {
    DCHECK(0 && "Invalid call");
  }
  void call(const std::vector<void*>& args) {
    DCHECK(0 && "Invalid call");
  }

  inline bool supports(const at::Tensor& t) {
    return false;
  }
};

std::shared_ptr<TEWrapper> wrapTECompute(
    std::shared_ptr<TEWrapper> wrap,
    tensorexpr::Placeholder& in,
    tensorexpr::Tensor* out,
    tensorexpr::VarHandle& dim,
    int width = kVectorWidth) {
  return wrap;
};

#endif

} // namespace

std::shared_ptr<TEWrapper> createLogit(c10::optional<float> clamp) {
  using namespace torch::jit::tensorexpr;
  auto wrap = std::make_shared<TEWrapper>();
  auto N = VarHandle("N", kInt);
  Placeholder A("A", kFloat, {N});
  tensorexpr::Tensor* B = Compute("B", {N}, [&](const VarHandle& i) {
    auto A_elem = [&]() {
      if (!clamp) {
        return A.load(i);
      } else {
        auto elem = A.load(i);
        auto min = FloatImm::make(*clamp);
        auto max = FloatImm::make(1.0f - *clamp);
        elem = CompareSelect::make(elem, min, min, elem, kLT);
        return CompareSelect::make(elem, max, max, elem, kGT);
      }
    }();
    return log_vml(A_elem / (FloatImm::make(1.0f) - A_elem));
  });
  return wrapTECompute(wrap, A, B, N);
}

std::shared_ptr<TEWrapper> createRelu() {
  using namespace torch::jit::tensorexpr;
  auto wrap = std::make_shared<TEWrapper>();
  auto N = VarHandle("N", kInt);
  Placeholder A("A", kFloat, {N});
  tensorexpr::Tensor* B = Compute("B", {N}, [&](const VarHandle& i) {
    auto zero = FloatImm::make(0.f);
    auto a = A.load(i);
    return ifThenElse(a < zero, zero, a);
  });
  return wrapTECompute(wrap, A, B, N);
}

std::shared_ptr<TEWrapper> createTanh() {
  using namespace torch::jit::tensorexpr;
  auto wrap = std::make_shared<TEWrapper>();
  auto N = VarHandle("N", kInt);
  Placeholder A("A", kFloat, {N});
  tensorexpr::Tensor* B = Compute("B", {N}, [&](const VarHandle& i) {
    auto a = A.load(i);
    return fast_tanh(a);
  });
  return wrapTECompute(wrap, A, B, N);
}

std::shared_ptr<TEWrapper> createSigmoid() {
  using namespace torch::jit::tensorexpr;
  auto wrap = std::make_shared<TEWrapper>();
  auto N = VarHandle("N", kInt);
  Placeholder A("A", kFloat, {N});
  Tensor* B =
      Compute("B", {N}, [&](const VarHandle& i) { return sigmoid(A.load(i)); });
  // NNC uses sleef for vectorizing sigmoid, which comes in an 8-wide flavor
  // (Sleef_expf8).
  constexpr int kSleefWidth = 8;
  return wrapTECompute(wrap, A, B, N, kSleefWidth);
}

REGISTER_OPERATOR_FUNCTOR(aten::relu, aten_relu, [](Node* n) -> SROperator {
  if (!n->matches(torch::schema("aten::relu(Tensor self) -> Tensor"))) {
    LogAndDumpSchema(n);
    return nullptr;
  }
  auto te = createRelu();
  return [te](ProcessedNode* p_node) {
    const auto& in0_t = p_node->Input(0).toTensor();
    if (p_node->Output(0).isNone()) {
      p_node->Output(0) = create_empty_from(in0_t);
    }
    auto& out_t = p_node->Output(0).toTensor();
    if (!te->supports(in0_t)) {
      fastResizeToZero(out_t);
      at::cpu::threshold_out(out_t, in0_t, 0, 0);
    } else {
      at::native::resize_(out_t, in0_t.sizes(), c10::nullopt);
      int64_t nn = in0_t.numel();
      te->call({out_t.data_ptr(), in0_t.data_ptr(), &nn});
    }
  };
});

REGISTER_OPERATOR_FUNCTOR(aten::tanh, aten_tanh, [](Node* n) -> SROperator {
  if (!n->matches(torch::schema("aten::tanh(Tensor self) -> Tensor"))) {
    LogAndDumpSchema(n);
    return nullptr;
  }
  auto te = createTanh();
  return [te](ProcessedNode* p_node) {
    const auto& in0_t = p_node->Input(0).toTensor();
    if (p_node->Output(0).isNone()) {
      p_node->Output(0) = create_empty_from(in0_t);
    }
    auto& out_t = p_node->Output(0).toTensor();
    if (!te->supports(in0_t)) {
      fastResizeToZero(out_t);
      at::cpu::tanh_out(out_t, in0_t);
    } else {
      at::native::resize_(out_t, in0_t.sizes(), c10::nullopt);
      int64_t nn = in0_t.numel();
      te->call({out_t.data_ptr(), in0_t.data_ptr(), &nn});
    }
  };
});

REGISTER_OPERATOR_FUNCTOR(
    aten::sigmoid,
    aten_sigmoid,
    [](Node* n) -> SROperator {
      if (!n->matches(torch::schema("aten::sigmoid(Tensor self) -> Tensor"))) {
        LogAndDumpSchema(n);
        return nullptr;
      }
      auto te = createSigmoid();
      return [te](ProcessedNode* p_node) {
        const auto& in0_t = p_node->Input(0).toTensor();
        if (p_node->Output(0).isNone()) {
          p_node->Output(0) = create_empty_from(in0_t);
        }
        auto& out_t = p_node->Output(0).toTensor();
        if (!te->supports(in0_t)) {
          fastResizeToZero(out_t);
          at::cpu::sigmoid_out(out_t, in0_t);
        } else {
          at::native::resize_(out_t, in0_t.sizes(), c10::nullopt);
          int64_t nn = in0_t.numel();
          te->call({out_t.data_ptr(), in0_t.data_ptr(), &nn});
        }
      };
    });

REGISTER_OPERATOR_FUNCTOR(aten::logit, aten_logit, [](Node* n) -> SROperator {
  if (!n->matches(torch::schema(
          "aten::logit(Tensor self, float? eps=None) -> Tensor"))) {
    LogAndDumpSchema(n);
    return nullptr;
  }
  c10::optional<float> clamp = c10::nullopt;
  if (n->inputs()[1]->node()->kind() == prim::Constant) {
    auto clamp_d = toIValue(n->inputs()[1])->toOptional<double>();
    clamp = clamp_d
        ? c10::make_optional<float>(static_cast<float>(clamp_d.value()))
        : c10::nullopt;
  }
  auto te = clamp ? createLogit(clamp) : nullptr;
  return [te](ProcessedNode* p_node) {
    const auto& in0_t = p_node->Input(0).toTensor();
    if (p_node->Output(0).isNone()) {
      p_node->Output(0) = create_empty_from(in0_t);
    }
    auto& out_t = p_node->Output(0).toTensor();
    if (!te || !te->supports(in0_t)) {
      const auto& in0_t = p_node->Input(0).toTensor();
      const auto in1_d = p_node->Input(1).toOptional<double>();
      fastResizeToZero(out_t);
      at::native::logit_out(in0_t, in1_d, out_t);
    } else {
      at::native::resize_(out_t, in0_t.sizes(), c10::nullopt);
      int64_t nn = in0_t.numel();
      te->call({out_t.data_ptr(), in0_t.data_ptr(), &nn});
    }
  };
});

REGISTER_OPERATOR_FUNCTOR(aten::clone, aten_clone, [](Node* n) -> SROperator {
  if (!n->matches(torch::schema(
          "aten::clone(Tensor self, *, MemoryFormat? memory_format=None) -> Tensor"))) {
    LogAndDumpSchema(n);
    return nullptr;
  }
  return [](ProcessedNode* p_node) {
    const auto& src = p_node->Input(0).toTensor();
    const auto& optional_memory_format =
        p_node->Input(1).toOptional<c10::MemoryFormat>();
    auto memory_format =
        optional_memory_format.value_or(c10::MemoryFormat::Preserve);

    if (p_node->Output(0).isNone()) {
      if (memory_format == c10::MemoryFormat::Preserve &&
          src.is_non_overlapping_and_dense()) {
        // Copy all strides
        p_node->Output(0) =
            at::empty_strided(src.sizes(), src.strides(), src.options());
      } else {
        memory_format = src.suggest_memory_format();
        p_node->Output(0) = create_empty_from(src, memory_format);
      }
    }
    auto& out_t = p_node->Output(0).toTensor();
    at::native::resize_impl_cpu_(
        out_t.unsafeGetTensorImpl(), src.sizes(), src.strides());
    at::native::copy_(out_t, src, false);
  };
});
REGISTER_OPERATOR_FUNCTOR(
    quantized::embedding_bag_byte_rowwise_offsets,
    quantized_embedding_bag_byte_rowwise_offsets,
    [](Node* n) -> SROperator {
      if (!n->matches(torch::schema(
              "quantized::embedding_bag_byte_rowwise_offsets(Tensor weight, Tensor indices, Tensor? offsets=None, bool scale_grad_by_freq=False, int mode=0, bool pruned_weights=False, Tensor? per_sample_weights=None, Tensor? compressed_indices_mapping=None, bool include_last_offset=False) -> Tensor"))) {
        LogAndDumpSchema(n);
        return nullptr;
      }
      return [](ProcessedNode* p_node) {
        const auto& weight = p_node->Input(0).toTensor();
        const auto& indices = p_node->Input(1).toTensor();
        const auto offsets = p_node->Input(2).toOptional<at::Tensor>();
        const auto pruned_weights = p_node->Input(5).toBool();
        const auto per_sample_weights =
            p_node->Input(6).toOptional<at::Tensor>();
        const auto compressed_indices_mapping =
            p_node->Input(7).toOptional<at::Tensor>();
        const auto include_last_offset = p_node->Input(8).toBool();
        if (p_node->Output(0).isNone()) {
          p_node->Output(0) = create_empty_from(weight, at::kFloat);
        }
        auto& out_t = p_node->Output(0).toTensor();
        fastResizeToZero(out_t);
        return at::native::embedding_bag_byte_rowwise_offsets_out(
            out_t,
            weight,
            indices,
            offsets,
            false, // unused scale_grad_by_freq
            0, // unused mode
            pruned_weights,
            per_sample_weights,
            compressed_indices_mapping,
            include_last_offset);
      };
    });
REGISTER_OPERATOR_FUNCTOR(
    quantized::embedding_bag_4bit_rowwise_offsets,
    embedding_bag_4bit_rowwise_offsets,
    [](Node* n) -> SROperator {
      if (!n->matches(torch::schema(
              "quantized::embedding_bag_4bit_rowwise_offsets(Tensor weight, Tensor indices, Tensor? offsets=None, bool scale_grad_by_freq=False, int mode=0, bool pruned_weights=False, Tensor? per_sample_weights=None, Tensor? compressed_indices_mapping=None, bool include_last_offset=False) -> Tensor"))) {
        LogAndDumpSchema(n);
        return nullptr;
      }
      return [](ProcessedNode* p_node) {
        const auto& weight = p_node->Input(0).toTensor();
        const auto& indices = p_node->Input(1).toTensor();
        const auto offsets = p_node->Input(2).toOptional<at::Tensor>();
        const auto pruned_weights = p_node->Input(5).toBool();
        const auto per_sample_weights =
            p_node->Input(6).toOptional<at::Tensor>();
        const auto compressed_indices_mapping =
            p_node->Input(7).toOptional<at::Tensor>();
        const auto include_last_offset = p_node->Input(8).toBool();
        if (p_node->Output(0).isNone()) {
          p_node->Output(0) = create_empty_from(weight, at::kFloat);
        }
        auto& out_t = p_node->Output(0).toTensor();
        fastResizeToZero(out_t);
        return at::native::embedding_bag_4bit_rowwise_offsets_out(
            out_t,
            weight,
            indices,
            offsets,
            false, // unused scale_grad_by_freq
            0, // unused mode
            pruned_weights,
            per_sample_weights,
            compressed_indices_mapping,
            include_last_offset);
      };
    });

// The out variant takes precedence over native
REGISTER_OPERATOR_FUNCTOR(aten::narrow_copy, aten_narrow_copy, [](Node* n) -> SROperator {
  if (!n->matches(torch::schema(
          "aten::narrow_copy(Tensor self, int dim, int start, int length) -> Tensor"))) {
    LogAndDumpSchema(n);
    return nullptr;
  }
  return [](ProcessedNode* p_node) {
    const auto& self = p_node->Input(0).toTensor(); // self
    const auto dim = p_node->Input(1).toInt(); // dim
    int64_t start = 0;
    if (p_node->Input(2).isScalar()) {
      start = p_node->Input(2).toInt();
    } else {
      auto& t = p_node->Input(2).toTensor();
      start = t.item<int64_t>();
    }
    auto length = p_node->Input(3).toInt(); // length

    if (p_node->Output(0).isNone()) {
      p_node->Output(0) =
          at::native::narrow_copy_dense_cpu(self, dim, start, length);
    } else {
      auto& output = p_node->Output(0).toTensor();
      fastResizeToZero(output);
      at::native::narrow_copy_dense_cpu_out(self, dim, start, length, output);
    }
  };
});
REGISTER_OPERATOR_FUNCTOR(aten::index, aten_index, [](Node* n) -> SROperator {
  if (!n->matches(torch::schema(
          "aten::index.Tensor(Tensor self, Tensor?[] indices) -> Tensor"))) {
    LogAndDumpSchema(n);
    return nullptr;
  }
  return [](ProcessedNode* p_node) {
    const auto& in0_t = p_node->Input(0).toTensor();
    const auto in1_l =
        at::native::toListOfOptionalTensors(p_node->Input(1).toListRef());
    if (p_node->Output(0).isNone()) {
      p_node->Output(0) = at::native::index(in0_t, in1_l);
    } else {
      auto& out_t = p_node->Output(0).toTensor();
      fastResizeToZero(out_t);
      at::native::index_out(out_t, in0_t, in1_l);
    }
  };
});
REGISTER_OPERATOR_FUNCTOR(aten::pow, aten_pow, [](Node* n) -> SROperator {
  if (!n->matches(torch::schema(
          "aten::pow.Tensor_Tensor(Tensor self, Tensor exponent) -> Tensor")) &&
      !n->matches(torch::schema(
          "aten::pow.Scalar(Scalar self, Tensor exponent) -> Tensor")) &&
      !n->matches(torch::schema(
          "aten::pow.Tensor_Scalar(Tensor self, Scalar exponent) -> Tensor"))) {
    LogAndDumpSchema(n);
    return nullptr;
  }
  return [](ProcessedNode* p_node) {
    if (p_node->Output(0).isNone()) {
      c10::ScalarType dtype;
      if (p_node->Input(0).isTensor()) {
        const auto& in0_t = p_node->Input(0).toTensor();
        if (p_node->Input(1).isTensor()) {
          dtype = at::native::result_type(in0_t, p_node->Input(1).toTensor());
          p_node->Output(0) = create_empty_from(in0_t, dtype);
        } else {
          dtype = at::native::result_type(in0_t, p_node->Input(1).toScalar());
          p_node->Output(0) = at::native::empty_like(
              in0_t,
              dtype,
              in0_t.options().layout_opt(),
              in0_t.options().device_opt(),
              in0_t.options().pinned_memory_opt(),
              at::MemoryFormat::Preserve);
        }
      } else {
        const auto& in1_t = p_node->Input(1).toTensor();
        dtype = at::native::result_type(p_node->Input(0).toScalar(), in1_t);
        p_node->Output(0) = at::native::empty_like(
            in1_t,
            dtype,
            in1_t.options().layout_opt(),
            in1_t.options().device_opt(),
            in1_t.options().pinned_memory_opt(),
            at::MemoryFormat::Preserve);
      }
    }
    auto& out_t = p_node->Output(0).toTensor();
    fastResizeToZero(out_t);
    if (p_node->Input(0).isTensor()) {
      if (p_node->Input(1).isTensor()) {
        at::cpu::pow_out(
            out_t, p_node->Input(0).toTensor(), p_node->Input(1).toTensor());
      } else {
        at::cpu::pow_out(
            out_t, p_node->Input(0).toTensor(), p_node->Input(1).toScalar());
      }
    } else {
      at::cpu::pow_out(
          out_t, p_node->Input(0).toScalar(), p_node->Input(1).toTensor());
    }
  };
});
// out variant takes precedence over native
// NB: This impl doesn't work for cpu->cuda copy/cast or vice versa.
REGISTER_OPERATOR_FUNCTOR(
    static_runtime::to_copy,
    aten_to_copy,
    [](Node* n) -> SROperator {
      // support 4- or 5-arg for adindexer/adfinder models
      // Keep TORCH_CHECK here because there is no alternative for fallback
      TORCH_CHECK(n->inputs().size() == 4 || n->inputs().size() == 5);
      return [](ProcessedNode* p_node) {
        const auto& self = p_node->Input(0).toTensor();
        // ignore input 3 (copy)
        auto non_blocking = p_node->Input(2).toBool(); // non_blocking
        // handle memory format
        bool copy_strides = false;
        c10::optional<c10::MemoryFormat> memory_format = c10::nullopt;
        if (p_node->inputs().size() == 5) {
          memory_format = p_node->Input(4).toOptional<c10::MemoryFormat>();
        }
        memory_format = memory_format.value_or(c10::MemoryFormat::Preserve);

        if (p_node->Output(0).isNone()) {
          // handle dtype, layout, and device
          at::ScalarType dtype;
          c10::Layout layout = self.layout();
          c10::Device device = self.device();
          if (p_node->Input(1).isTensor()) {
            const auto& other = p_node->Input(1).toTensor();
            dtype = other.scalar_type();
            layout = other.layout();
            device = other.device();
          } else {
            dtype = p_node->Input(1).toScalarType();
          }

          if (memory_format == c10::MemoryFormat::Preserve) {
            if (self.is_non_overlapping_and_dense()) {
              memory_format = c10::nullopt;
              copy_strides = true;
            } else {
              memory_format = self.suggest_memory_format();
            }
          }

          // See Note [Explicit nullopt MemoryFormat argument]
          // Can't use size {0} if memory_format is ChannelLast
          p_node->Output(0) = at::detail::empty_cpu(
              self.sizes(),
              dtype,
              layout,
              self.device(),
              c10::nullopt,
              memory_format);
        }

        copy_strides = copy_strides ||
            (memory_format == c10::MemoryFormat::Preserve &&
             self.is_non_overlapping_and_dense());

        auto& out_t = p_node->Output(0).toTensor();
        fastResizeToZero(out_t);
        at::native::to_copy_out(out_t, self, non_blocking, copy_strides);
      };
    });

// Out variants for view ops are registered to a separate registry because
// their outputs (views) can't participate in memory reuse.
REGISTER_OPERATOR_FUNCTOR(
    static_runtime::reshape_copy,
    aten_reshape,
    [](Node* n) -> SROperator {
      TORCH_CHECK(n->inputs().size() == 2);
      return [](ProcessedNode* p_node) {
        const auto& self = p_node->Input(0).toTensor(); // self
        const auto proposed_shape = p_node->Input(1).toIntVector(); // shape

        if (p_node->Output(0).isNone()) {
          p_node->Output(0) = create_empty_from(self);
        }
        auto& out = p_node->Output(0).toTensor();
        at::native::reshape_copy_out(out, self, proposed_shape, true);
      };
    });

REGISTER_OPERATOR_FUNCTOR(
    static_runtime::flatten_copy,
    aten_flatten,
    [](Node* n) -> SROperator {
      TORCH_CHECK(n->inputs().size() == 3);
      return [](ProcessedNode* p_node) {
        const auto& self = p_node->Input(0).toTensor();
        const auto start_dim = p_node->Input(1).toInt();
        const auto end_dim = p_node->Input(2).toInt();

        if (p_node->Output(0).isNone()) {
          p_node->Output(0) = create_empty_from(self);
        }
        auto& out = p_node->Output(0).toTensor();
        at::native::flatten_copy_out(out, self, start_dim, end_dim);
      };
    });

REGISTER_OPERATOR_FUNCTOR(aten::sum, aten_sum, [](Node* n) -> SROperator {
  if (n->inputs().size() != 2 && n->inputs().size() != 4) {
    return nullptr;
  }
  if (!n->matches(torch::schema(
          "aten::sum(Tensor self, *, ScalarType? dtype=None) -> Tensor")) &&
      !n->matches(torch::schema(
          "aten::sum.dim_IntList(Tensor self, int[1] dim, bool keepdim=False, *, ScalarType? dtype=None) -> Tensor"))) {
    LogAndDumpSchema(n);
    return nullptr;
  }
  return [](ProcessedNode* p_node) {
    const at::Tensor& self = p_node->Input(0).toTensor();

    c10::optional<at::ScalarType> dtype = c10::nullopt;
    if (p_node->inputs().size() == 2) {
      // sum(Tensor self, *, ScalarType? dtype=None) -> Tensor
      dtype = p_node->Input(1).toOptional<at::ScalarType>();
    }

    std::vector<int64_t> dim = {};
    bool keepdim = false;
    if (p_node->inputs().size() == 4) {
      // sum.dim_IntList(Tensor self, int[1] dim, bool keepdim=False, *,
      // ScalarType? dtype=None) -> Tensor
      dim = p_node->Input(1).toIntList().vec();
      keepdim = p_node->Input(2).toBool();
      dtype = p_node->Input(3).toOptional<at::ScalarType>();
    }

    if (p_node->Output(0).isNone()) {
      p_node->Output(0) = at::native::sum(self, dim, keepdim, dtype);
    } else {
      auto& output = p_node->Output(0).toTensor();
      fastResizeToZero(output);
      at::native::sum_out(self, dim, keepdim, dtype, output);
    }
<<<<<<< HEAD
    auto& output = p_node->Output(0).toTensor();
    fastResizeToZero(output);
    at::cpu::sum_out(output, self, dim, keepdim, dtype);
=======
>>>>>>> b176feec
  };
});

REGISTER_OPERATOR_FUNCTOR(aten::embedding_bag, aten_embedding_bag, [](Node* n) -> SROperator {
  // TODO: Support only 9 args once the old signature has been removed.
  if (!n->matches(torch::schema(
          "aten::embedding_bag(Tensor weight, Tensor indices, Tensor offsets, bool scale_grad_by_freq=False, int mode=0, bool sparse=False, Tensor? per_sample_weights=None, bool include_last_offset=False) -> (Tensor, Tensor, Tensor, Tensor)")) &&
      !n->matches(torch::schema(
          "aten::embedding_bag.padding_idx(Tensor weight, Tensor indices, Tensor offsets, bool scale_grad_by_freq, int mode, bool sparse, Tensor? per_sample_weights, bool include_last_offset, int? padding_idx) -> (Tensor, Tensor, Tensor, Tensor)"))) {
    LogAndDumpSchema(n);
    return nullptr;
  }
  return [](ProcessedNode* p_node) {
    const auto& weight = p_node->Input(0).toTensor();
    const auto& indices = p_node->Input(1).toTensor();
    const auto& offsets = p_node->Input(2).toTensor();
    auto scale_grad_by_freq = p_node->Input(3).toBool();
    auto mode = p_node->Input(4).to<int64_t>();
    auto sparse = p_node->Input(5).toBool();
    auto per_sample_weights = p_node->Input(6).toOptional<at::Tensor>();
    auto include_last_offset = p_node->Input(7).toBool();
    c10::optional<int64_t> padding_idx;
    if (p_node->inputs().size() == 9) {
      if (p_node->Input(8).isNone()) {
        padding_idx = c10::nullopt;
      } else {
        padding_idx = p_node->Input(8).toInt();
      }
    }

    at::native::check_arguments(
        weight,
        indices,
        offsets,
        mode,
        per_sample_weights,
        include_last_offset);

    std::ignore = scale_grad_by_freq;
    std::ignore = sparse;

    if (p_node->Output(0).isNone()) {
      p_node->Output(0) = at::empty(
          {include_last_offset ? offsets.sizes()[0] - 1 : offsets.sizes()[0],
           weight.sizes()[1]},
          weight.options());
    } else {
      at::native::resize_(
          p_node->Output(0).toTensor(),
          {include_last_offset ? offsets.sizes()[0] - 1 : offsets.sizes()[0],
           weight.sizes()[1]},
          c10::nullopt);
    }
    at::Tensor& output = p_node->Output(0).toTensor();

    if (p_node->Output(1).isNone()) {
      p_node->Output(1) = at::empty({0}, offsets.options());
    }
    at::Tensor& offset2bag = p_node->Output(1).toTensor();
    at::native::make_offset2bag_out(
        offset2bag,
        output,
        weight,
        indices,
        offsets,
        mode,
        per_sample_weights,
        padding_idx.value_or(-1));

    if (p_node->Output(2).isNone()) {
      p_node->Output(2) = at::empty(offsets.sizes(), offsets.options());
    }
    at::Tensor& bag_size = p_node->Output(2).toTensor();
    at::native::make_bag_size_out(
        bag_size, offsets, indices, mode, include_last_offset, false);

    if (p_node->Output(3).isNone()) {
      p_node->Output(3) = at::empty(bag_size.sizes(), offsets.options());
    }
    at::Tensor& max_indices = p_node->Output(3).toTensor();
    at::native::make_max_indices_out(
        max_indices,
        weight,
        indices,
        offsets,
        bag_size,
        mode,
        include_last_offset);

    at::native::_embedding_bag_cpu_impl_out(
        output,
        offset2bag,
        bag_size,
        max_indices,
        weight,
        indices,
        offsets,
        mode,
        per_sample_weights,
        include_last_offset,
        padding_idx.value_or(-1));
  };
});

REGISTER_OPERATOR_FUNCTOR(aten::repeat, aten_repeat, [](Node* n) -> SROperator {
  if (!n->matches(torch::schema(
          "aten::repeat(Tensor self, int[] repeats) -> Tensor"))) {
    LogAndDumpSchema(n);
    return nullptr;
  }
  return [](ProcessedNode* p_node) {
    const auto& self = p_node->Input(0).toTensor();
    const auto repeats = p_node->Input(1).toIntVector();

    if (p_node->Output(0).isNone()) {
      p_node->Output(0) = at::native::repeat(self, repeats);
    } else {
      at::Tensor& output = p_node->Output(0).toTensor();
      at::native::repeat_out(output, self, repeats);
    }
  };
});

REGISTER_OPERATOR_FUNCTOR(aten::sign, aten_sign, [](Node* n) -> SROperator {
  if (!n->matches(torch::schema("aten::sign.Tensor(Tensor input) -> Tensor"))) {
    LogAndDumpSchema(n);
    return nullptr;
  }
  return [](ProcessedNode* p_node) {
    const auto& in0_t = p_node->Input(0).toTensor();
    if (p_node->Output(0).isNone()) {
      p_node->Output(0) = at::cpu::sign(in0_t);
    } else {
      auto& out_t = p_node->Output(0).toTensor();
      fastResizeToZero(out_t);

      at::cpu::sign_out(out_t, in0_t);
    }
  };
});

REGISTER_OPERATOR_FUNCTOR(aten::div, aten_div, [](Node* n) -> SROperator {
  if (!n->matches(torch::schema(
          "aten::div.Tensor(Tensor self, Tensor other) -> Tensor")) &&
      !n->matches(torch::schema(
          "aten::div.Tensor_mode(Tensor self, Tensor other, *, str? rounding_mode) -> Tensor")) &&
      !n->matches(torch::schema(
          "aten::div.Scalar(Tensor self, Scalar other) -> Tensor")) &&
      !n->matches(torch::schema(
          "aten::div.Scalar_mode(Tensor self, Scalar other, *, str? rounding_mode) -> Tensor"))) {
    LogAndDumpSchema(n);
    return nullptr;
  }
  return [](ProcessedNode* p_node) {
    const auto& in0_t = p_node->Input(0).toTensor();
    c10::optional<c10::string_view> rounding_mode = c10::nullopt;
    if (p_node->inputs().size() > 2) {
      rounding_mode = p_node->Input(2).toOptional<c10::string_view>();
    }
    const auto& in1_t = p_node->Input(1).isTensor()
        ? p_node->Input(1).toTensor()
        : at::native::wrapped_scalar_tensor(p_node->Input(1).toScalar());

    if (p_node->Output(0).isNone()) {
      p_node->Output(0) = at::cpu::div(in0_t, in1_t, rounding_mode);
    } else {
      auto& out_t = p_node->Output(0).toTensor();
      fastResizeToZero(out_t);

      at::cpu::div_out(out_t, in0_t, in1_t, rounding_mode);
    }
  };
});

REGISTER_OPERATOR_FUNCTOR(aten::log, aten_log, [](Node* n) -> SROperator {
  if (!n->matches(torch::schema("aten::log.Tensor(Tensor input) -> Tensor"))) {
    LogAndDumpSchema(n);
    return nullptr;
  }
  return [](ProcessedNode* p_node) {
    const auto& in0_t = p_node->Input(0).toTensor();
    if (p_node->Output(0).isNone()) {
      p_node->Output(0) = at::cpu::log(in0_t);
    } else {
      auto& out_t = p_node->Output(0).toTensor();
      fastResizeToZero(out_t);

      at::cpu::log_out(out_t, in0_t);
    }
  };
});

REGISTER_OPERATOR_FUNCTOR(aten::sub, aten_sub, [](Node* n) -> SROperator {
  if (!n->matches(torch::schema(
          "aten::sub.Tensor(Tensor self, Tensor other, *, Scalar alpha=1) -> Tensor")) &&
      !n->matches(torch::schema(
          "aten::sub.Scalar(Tensor self, Scalar other, Scalar alpha=1) -> Tensor"))) {
    LogAndDumpSchema(n);
    return nullptr;
  }
  return [](ProcessedNode* p_node) {
    const auto& in0_t = p_node->Input(0).toTensor();
    const auto alpha = p_node->Input(2).toScalar();

    const auto& in1_t = p_node->Input(1).isTensor()
        ? p_node->Input(1).toTensor()
        : at::native::wrapped_scalar_tensor(p_node->Input(1).toScalar());

    if (p_node->Output(0).isNone()) {
      p_node->Output(0) = at::cpu::sub(in0_t, in1_t);
    } else {
      auto& out_t = p_node->Output(0).toTensor();
      fastResizeToZero(out_t);

      at::cpu::sub_out(out_t, in0_t, in1_t, alpha);
    }
  };
});

// TODO: support clamp_min.Tensor(Tensor self, Tensor min) -> Tensor
REGISTER_OPERATOR_FUNCTOR(
    aten::clamp_min,
    aten_clamp_min,
    [](Node* n) -> SROperator {
      if (!n->matches(torch::schema(
              "aten::clamp_min(Tensor self, Scalar min) -> Tensor"))) {
        LogAndDumpSchema(n);
        return nullptr;
      }
      return [](ProcessedNode* p_node) {
        const auto& in0_t = p_node->Input(0).toTensor();
        const auto in1_s = p_node->Input(1).toScalar();
        if (p_node->Output(0).isNone()) {
          p_node->Output(0) = at::native::clamp_min(in0_t, in1_s);
        } else {
          auto& out_t = p_node->Output(0).toTensor();
          fastResizeToZero(out_t);
          at::native::clamp_min_out(in0_t, in1_s, out_t);
        }
      };
    });

REGISTER_OPERATOR_FUNCTOR(aten::argmin, aten_argmin, [](Node* n) -> SROperator {
  if (!n->matches(torch::schema(
          "aten::argmin(Tensor self, int? dim=None, bool keepdim=False) -> Tensor"))) {
    LogAndDumpSchema(n);
    return nullptr;
  }
  return [](ProcessedNode* p_node) {
    const auto& in0_t = p_node->Input(0).toTensor();
    const auto dim = p_node->Input(1).toOptional<int64_t>();
    const auto keepdim = p_node->Input(2).toBool();
    if (p_node->Output(0).isNone()) {
      p_node->Output(0) = at::cpu::argmin(in0_t, dim, keepdim);
    } else {
      auto& out_t = p_node->Output(0).toTensor();
      fastResizeToZero(out_t);
      at::cpu::argmin_out(out_t, in0_t, dim, keepdim);
    }
  };
});

REGISTER_OPERATOR_FUNCTOR(aten::layer_norm, aten_layer_norm, [](Node* n) -> SROperator {
  if (!n->matches(torch::schema(
          "aten::layer_norm(Tensor input, int[] normalized_shape, Tensor? weight=None, Tensor? bias=None, float eps=1e-05, bool cudnn_enable=True) -> Tensor"))) {
    LogAndDumpSchema(n);
    return nullptr;
  }
  return [](ProcessedNode* p_node) {
    // ignore Input(5): `bool cudnn_enable=True`
    const auto& input = p_node->Input(0).toTensor();
    const auto normalized_shape = p_node->Input(1).toIntVector();
    auto weight_opt = p_node->Input(2).toOptional<at::Tensor>();
    auto bias_opt = p_node->Input(3).toOptional<at::Tensor>();
    float eps = p_node->Input(4).toDouble();

    c10::MaybeOwned<at::Tensor> weight_maybe_owned =
        at::borrow_from_optional_tensor(weight_opt);
    const at::Tensor& weight = *weight_maybe_owned;
    c10::MaybeOwned<at::Tensor> bias_maybe_owned =
        at::borrow_from_optional_tensor(bias_opt);
    const at::Tensor& bias = *bias_maybe_owned;

    auto M_N = at::native::_check_layer_norm_inputs(
        input, normalized_shape, weight, bias);
    auto M = M_N.first;
    auto N = M_N.second;
    auto X = input.expect_contiguous();
    auto gamma = weight.expect_contiguous();
    auto beta = bias.expect_contiguous();

    if (p_node->Output(0).isNone()) {
      p_node->Output(0) = at::native::empty_like(
          *X,
          c10::nullopt /* dtype */,
          c10::nullopt /* layout */,
          c10::nullopt /* device */,
          c10::nullopt /* pin_memory */,
          at::MemoryFormat::Contiguous);
    } else {
      at::native::resize_(
          p_node->Output(0).toTensor(), X->sizes(), c10::nullopt);
    }
    at::Tensor& output = p_node->Output(0).toTensor();
    at::Tensor mean = create_empty_from({M}, *X);
    at::Tensor rstd = create_empty_from({M}, *X);

    at::native::layer_norm_cpu_out(
        output, mean, rstd, input, normalized_shape, *gamma, *beta, eps, M, N);
  };
});

REGISTER_OPERATOR_FUNCTOR(aten::norm, aten_norm, [](Node* n) -> SROperator {
  if (!n->matches(torch::schema(
          "aten::norm.ScalarOpt_dtype(Tensor self, Scalar? p, *, ScalarType dtype) -> Tensor")) &&
      !n->matches(torch::schema(
          "aten::norm.ScalarOpt_dim_dtype(Tensor self, Scalar? p, int[1] dim, bool keepdim, *, ScalarType dtype) -> Tensor")) &&
      !n->matches(torch::schema(
          "aten::norm.ScalarOpt_dim(Tensor self, Scalar? p, int[1] dim, bool keepdim=False) -> Tensor"))) {
    LogAndDumpSchema(n);
    return nullptr;
  }

  return [](ProcessedNode* p_node) {
    const auto& in0_t = p_node->Input(0).toTensor();

    if (p_node->Output(0).isNone()) {
      p_node->Output(0) = create_empty_from(in0_t);
    }
    auto& out_t = p_node->Output(0).toTensor();
    fastResizeToZero(out_t);

    const size_t num_inp = p_node->inputs().size();
    const auto in1_s = p_node->Input(1).toOptional<at::Scalar>();
    if (num_inp == 3) {
      at::native::norm_out(
          in0_t,
          in1_s,
          c10::IntArrayRef{},
          false,
          p_node->Input(2).toScalarType(),
          out_t);
      return;
    }

    if (num_inp > 4) {
      at::native::norm_out(
          in0_t,
          in1_s,
          p_node->Input(2).toIntVector(), // dim
          p_node->Input(3).toBool(), // keepdim
          p_node->Input(4).toScalarType(), // dtype
          out_t);
      return;
    }
    at::native::norm_out(
        in0_t,
        in1_s,
        p_node->Input(2).toIntVector(), // dim
        p_node->Input(3).toBool(), // keepdim
        out_t);
  };
});

REGISTER_OPERATOR_FUNCTOR(aten::matmul, aten_matmul, [](Node* n) -> SROperator {
  if (!n->matches(
          torch::schema("aten::matmul(Tensor self, Tensor other) -> Tensor"))) {
    LogAndDumpSchema(n);
    return nullptr;
  }
  return [](ProcessedNode* p_node) {
    const auto& in0_t = p_node->Input(0).toTensor();
    const auto& in1_t = p_node->Input(1).toTensor();

    if (p_node->Output(0).isNone()) {
      p_node->Output(0) = at::native::matmul(in0_t, in1_t);
    } else {
      auto& out_t = p_node->Output(0).toTensor();
      fastResizeToZero(out_t);
      at::native::matmul_out(in0_t, in1_t, out_t);
    }
  };
});

REGISTER_OPERATOR_FUNCTOR(quantized::linear, quantized_linear, [](Node* n) -> SROperator {
  if (!n->matches(torch::schema(
          "quantized::linear(Tensor X, __torch__.torch.classes.quantized.LinearPackedParamsBase W_prepack, float Y_scale_i, int Y_zero_point_i) -> Tensor Y"))) {
    LogAndDumpSchema(n);
    return nullptr;
  }
  const auto w = toIValue(n->inputs()[1]);
  c10::intrusive_ptr<LinearPackedParamsBase> packed_weight;
  if (w) {
    packed_weight = w->toCustomClass<LinearPackedParamsBase>();
  }
  return [packed_weight](ProcessedNode* p_node) {
    const auto& input = p_node->Input(0).toTensor();
    const auto output_scale = p_node->Input(2).toDouble();
    const auto output_zero_point = p_node->Input(3).toInt();

    if (p_node->Output(0).isNone()) {
      p_node->Output(0) = at::native::empty_affine_quantized(
          {0},
          c10::kQUInt8,
          c10::nullopt,
          c10::kCPU,
          false,
          output_scale,
          output_zero_point,
          c10::nullopt);
    }
    auto& out_t = p_node->Output(0).toTensor();
    fastResizeToZero(out_t);

    if (packed_weight) {
      packed_weight->apply_out(input, output_scale, output_zero_point, out_t);
    } else {
      // Weights could be quantized on the fly
      auto packed_weight_tmp =
          p_node->Input(1).toCustomClass<LinearPackedParamsBase>();
      packed_weight_tmp->apply_out(
          input, output_scale, output_zero_point, out_t);
    }
  };
});

REGISTER_OPERATOR_FUNCTOR(aten::full_like, aten_full_like, [](Node* n) -> SROperator {
  if (!n->matches(torch::schema(
          "aten::full_like(Tensor self, Scalar fill_value, *, ScalarType? dtype=None, Layout? layout=None, Device? device=None, bool? pin_memory=None, MemoryFormat? memory_format=None) -> Tensor"))) {
    LogAndDumpSchema(n);
    return nullptr;
  }
  return [](ProcessedNode* p_node) {
    const auto in1_s = p_node->Input(1).toScalar();
    const auto& in0_t = p_node->Input(0).toTensor();
    if (p_node->Output(0).isNone()) {
      const auto dtype = p_node->Input(2).toOptional<c10::ScalarType>();
      const auto layout = p_node->Input(3).toOptional<c10::Layout>();
      const auto device = p_node->Input(4).toOptional<c10::Device>();
      const auto pin_memory = p_node->Input(5).toOptional<bool>();
      const auto memory_format =
          p_node->Input(6).toOptional<c10::MemoryFormat>();

      p_node->Output(0) = at::native::empty_like(
          in0_t, dtype, layout, device, pin_memory, memory_format);
    }
    auto& out_t = p_node->Output(0).toTensor();
    at::native::resize_(out_t, in0_t.sizes(), c10::nullopt);
    at::native::fill_out(out_t, in1_s);
  };
});

REGISTER_OPERATOR_FUNCTOR(aten::linear, aten_linear, [](Node* n) -> SROperator {
  if (!n->matches(torch::schema(
          "aten::linear(Tensor input, Tensor weight, Tensor? bias=None) -> Tensor"))) {
    LogAndDumpSchema(n);
    return nullptr;
  }

  return [](ProcessedNode* p_node) {
    const auto& in0_t = p_node->Input(0).toTensor();
    const auto& in1_t = p_node->Input(1).toTensor();
    auto in2_t = p_node->Input(2).toOptional<at::Tensor>();

    if (p_node->Output(0).isNone()) {
      p_node->Output(0) = at::native::linear(in0_t, in1_t, in2_t);
    } else {
      auto& out_t = p_node->Output(0).toTensor();
      fastResizeToZero(out_t);
      at::native::linear_out(out_t, in0_t, in1_t, in2_t);
    }
  };
});

namespace {

void check_cat_no_zero_dim(const std::vector<at::Tensor>& tensors) {
  for (const auto i : c10::irange(tensors.size())) {
    auto& t = tensors[i];
    TORCH_CHECK(
        t.dim() > 0,
        "zero-dimensional tensor (at position ",
        i,
        ") cannot be concatenated");
  }
}

} // namespace

REGISTER_OPERATOR_FUNCTOR(prim::Concat, prim_Concat, [](Node* n) -> SROperator {
  return [](ProcessedNode* p_node) {
    const size_t num_inputs = p_node->inputs().size();
    std::vector<at::Tensor> inputs(num_inputs - 1);
    for (const auto i : c10::irange(num_inputs - 1)) {
      inputs[i] = p_node->Input(i).toTensor();
    }
    auto dim = p_node->Input(num_inputs - 1).toInt();
    if (p_node->Output(0).isNone()) {
      p_node->Output(0) = at::cat(inputs, dim);
    } else {
      check_cat_no_zero_dim(inputs);
      dim = legacy_cat_wrap_dim(dim, inputs);
      auto& out_t = p_node->Output(0).toTensor();
      at::native::_cat_out_cpu(inputs, dim, out_t);
    }
  };
});

namespace {

void check_cat_no_zero_dim(const std::vector<at::Tensor>& tensors) {
  for (const auto i : c10::irange(tensors.size())) {
    auto& t = tensors[i];
    TORCH_CHECK(
        t.dim() > 0,
        "zero-dimensional tensor (at position ",
        i,
        ") cannot be concatenated");
  }
}

} // namespace

// NOLINTNEXTLINE(cppcoreguidelines-avoid-non-const-global-variables)
REGISTER_OPERATOR_FUNCTOR(prim::Concat, prim_Concat, [](Node* n) -> SROperator {
  return [](ProcessedNode* p_node) {
    const size_t num_inputs = p_node->inputs().size();
    std::vector<at::Tensor> inputs(num_inputs - 1);
    for (const auto i : c10::irange(num_inputs - 1)) {
      inputs[i] = p_node->Input(i).toTensor();
    }
    auto dim = p_node->Input(num_inputs - 1).toInt();
    if (p_node->Output(0).isNone()) {
      p_node->Output(0) = at::cat(inputs, dim);
    } else {
      check_cat_no_zero_dim(inputs);
      dim = legacy_cat_wrap_dim(dim, inputs);
      auto& out_t = p_node->Output(0).toTensor();
      at::native::_cat_out_cpu(inputs, dim, out_t);
    }
  };
});

} // namespace jit
} // namespace torch<|MERGE_RESOLUTION|>--- conflicted
+++ resolved
@@ -1052,18 +1052,12 @@
     }
 
     if (p_node->Output(0).isNone()) {
-      p_node->Output(0) = at::native::sum(self, dim, keepdim, dtype);
+      p_node->Output(0) = at::cpu::sum(self, dim, keepdim, dtype);
     } else {
       auto& output = p_node->Output(0).toTensor();
       fastResizeToZero(output);
-      at::native::sum_out(self, dim, keepdim, dtype, output);
-    }
-<<<<<<< HEAD
-    auto& output = p_node->Output(0).toTensor();
-    fastResizeToZero(output);
-    at::cpu::sum_out(output, self, dim, keepdim, dtype);
-=======
->>>>>>> b176feec
+      at::cpu::sum_out(output, self, dim, keepdim, dtype);
+    }
   };
 });
 
@@ -1572,40 +1566,5 @@
   };
 });
 
-namespace {
-
-void check_cat_no_zero_dim(const std::vector<at::Tensor>& tensors) {
-  for (const auto i : c10::irange(tensors.size())) {
-    auto& t = tensors[i];
-    TORCH_CHECK(
-        t.dim() > 0,
-        "zero-dimensional tensor (at position ",
-        i,
-        ") cannot be concatenated");
-  }
-}
-
-} // namespace
-
-// NOLINTNEXTLINE(cppcoreguidelines-avoid-non-const-global-variables)
-REGISTER_OPERATOR_FUNCTOR(prim::Concat, prim_Concat, [](Node* n) -> SROperator {
-  return [](ProcessedNode* p_node) {
-    const size_t num_inputs = p_node->inputs().size();
-    std::vector<at::Tensor> inputs(num_inputs - 1);
-    for (const auto i : c10::irange(num_inputs - 1)) {
-      inputs[i] = p_node->Input(i).toTensor();
-    }
-    auto dim = p_node->Input(num_inputs - 1).toInt();
-    if (p_node->Output(0).isNone()) {
-      p_node->Output(0) = at::cat(inputs, dim);
-    } else {
-      check_cat_no_zero_dim(inputs);
-      dim = legacy_cat_wrap_dim(dim, inputs);
-      auto& out_t = p_node->Output(0).toTensor();
-      at::native::_cat_out_cpu(inputs, dim, out_t);
-    }
-  };
-});
-
 } // namespace jit
 } // namespace torch